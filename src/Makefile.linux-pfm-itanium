--- conflicted
+++ resolved
@@ -1,12 +1,6 @@
-<<<<<<< HEAD
 LIBPFMHOME = libpfm-2.0
 PFM_LIB_PATH = ./$(LIBPFMHOME)/libpfm
 PFM_INC_PATH = ./$(LIBPFMHOME)/include
-=======
-PFM_LIB_PATH = ./libpfm-2.0/libpfm
-#PFM_LIB_PATH = /usr/lib
-PFM_INC_PATH = ./libpfm-2.0/include
->>>>>>> 1d20ddd8
 #
 # Don't touch below here
 #
@@ -20,12 +14,8 @@
 # shared
 TARGETS = serial multiplex_and_pthreads
 
-<<<<<<< HEAD
 CFLAGS  += -I$(PFM_INC_PATH)  -I. -Wall -g -DPFM20 
 TOOLPATH = ../$(LIBPFMHOME)
-=======
-CFLAGS  += -g -Wall -I. -I$(PFM_INC_PATH) -DPFM20
->>>>>>> 1d20ddd8
 # -DDEBUG
 OPTFLAGS= -O3
 TOPTFLAGS = -O0

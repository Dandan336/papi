/**
 * @file    linux-cuda.c
 * @author  Tony Castaldo tonycastaldo@icl.utk.edu (updated in 08/2019, to make counters accumulate.)
 * @author  Tony Castaldo tonycastaldo@icl.utk.edu (updated in 2018, to use batch reads and support nvlink metrics.
 * @author  Asim YarKhan yarkhan@icl.utk.edu (updated in 2017 to support CUDA metrics)
 * @author  Asim YarKhan yarkhan@icl.utk.edu (updated in 2015 for multiple CUDA contexts/devices)
 * @author  Heike Jagode (First version, in collaboration with Robert Dietrich, TU Dresden) jagode@icl.utk.edu
 *
 * @ingroup papi_components
 *
 * @brief This implements a PAPI component that enables PAPI-C to
 *  access hardware monitoring counters for NVIDIA CUDA GPU devices
 *  through the CUPTI library.
 *
 * The open source software license for PAPI conforms to the BSD
 * License template.
 */

//-----------------------------------------------------------------------------
// A basic assumption here (and in other components) is that we put as much of
// the computational load of this component into the initialization stage and
// the "adding" stage for events (update_control), because users are likely not
// measuring performance at those times, but may well be reading these events
// when performance matters. So we want the read operation lightweight, but we
// can remember tables and such at startup and when servicing a PAPI_add().
//-----------------------------------------------------------------------------

#include <dlfcn.h>
#include <limits.h>
#include <float.h> // For DBL_MAX. 

// NOTE: We can't use extended directories; these include files have includes.
#include <cupti.h>
#include <cuda_runtime_api.h>

#include <cuda.h>

// These two cupti headers don't appear in older cuda versions.
#include <cupti_target.h>
#include <cupti_profiler_target.h>

#include <nvperf_host.h>
#include <nvperf_cuda_host.h>
#include <nvperf_target.h>

#include "papi.h"
#include "papi_memory.h"
#include "papi_internal.h"
#include "papi_vector.h"

// We use a define so we can use it as a static array dimension. Increase as needed.
#define PAPICUDA_MAX_COUNTERS 512

// Hash Table Size. Note in Cupti-11 we can have ~120,000 events per device.
// 32768; 233K events hashed: inUse=99.927%, avgChain=7.02, maxChain=20.
#define CUDA11_HASH_SIZE 32768

// Will include code to time the multi-pass metric elimination code.
// #define TIME_MULTIPASS_ELIM

// CUDA metrics use events that are not "exposed" by the normal enumeration of
// performance events; they are only identified by an event number (no name, 
// no description). But we have to track them for accumulating purposes, they
// get zeroed after a read too. This #define will add code that produces a
// full event report, showing the composition of metrics, etc. This is a 
// diagnostic aid, it is possible these unenumerated events will vary by 
// GPU version or model, should some metric seem to be misbehaving.
// #define PRODUCE_EVENT_REPORT

// For the same unenumerated events, for experimentation and diagnostics, this
// #define will add all the unumerated events as PAPI events that can be
// queried individually.  The "event" will show up as something like
// "cuda:::unenum_event:0x16000001:device=0", with a description "Unenumerated
// Event used in a metric". But this allows you to add it to a PAPI_EventSet
// and see how it behaves under different test kernels. 
// #define EXPOSE_UNENUMERATED_EVENTS 

// #define PAPICUDA_KERNEL_REPLAY_MODE

// CUDA metrics can require events that do not appear in the 
// enumerated event lists. A table of these tracks these for
// cumulative valuing (necessary because a read of any counter
// zeros it).
typedef struct cuda_all_events {
   CUpti_EventID  eventId;
   int            deviceNum;
   int            idx;              // -1 if unenumerated, otherwise idx into enumerated events.
   int            nonCumulative;    // 0=cumulative. 1=do not; spot value or constant. 
   long unsigned int cumulativeValue;
} cuda_all_events_t;

/* Store the name and description for an event */
typedef struct cuda_name_desc {
    char        name[PAPI_MAX_STR_LEN];
    char        description[PAPI_2MAX_STR_LEN];
    uint16_t        numMetricEvents;        // 0=event, if a metric, size of metricEvents array below.
    CUpti_EventID   *metricEvents;          // NULL for cuda events, an array of member events if a metric.
    CUpti_MetricValueKind MV_Kind;          // eg. % or counter or rate, etc. Needed to compute metric from individual events.
} cuda_name_desc_t;

/* For a device, store device description */
typedef struct cuda_device_desc {
    CUdevice    cuDev;
    int         deviceNum;
    char        deviceName[PAPI_MIN_STR_LEN];
    struct cudaDeviceProp myProperties;
    uint32_t    maxDomains;                 /* number of domains per device */
    CUpti_EventDomainID *domainIDArray;     /* Array[maxDomains] of domain IDs */
    uint32_t    *domainIDNumEvents;         /* Array[maxDomains] of num of events in that domain */

    int         cupti_11;
    CUcontext   cuContext;                      // context created during cuda11_add_native_events.
    CUcontext   sessionCtx;                     // context created for profiling session.
    char        cuda11_chipName[PAPI_MIN_STR_LEN];
    uint8_t*    cuda11_CounterAvailabilityImage; 
    int         cuda11_CounterAvailabilityImageSize; 
    uint8_t*    cuda11_ConfigImage;             // Part 1 of an 'eventset' for NV PerfWorks.
    int         cuda11_ConfigImageSize;
    uint8_t*    cuda11_CounterDataPrefixImage;  // Part 2 of an 'eventset' for NV PerfWorks.
    int         cuda11_CounterDataPrefixImageSize;
    uint8_t*    cuda11_CounterDataImage;        // actual data from an 'eventset' for NV PerfWorks.
    int         cuda11_CounterDataImageSize;
    uint8_t*    cuda11_CounterDataScratchBuffer;
    int         cuda11_CounterDataScratchBufferSize;
    char        cuda11_range_name[32];          // Name of the only range we have.

    // Parameters init and used in _cuda11_start().
    int  cuda11_RMR_count;
    NVPA_RawMetricRequest *cuda11_RMR;
    int  cuda11_numMetricNames;
    int  *cuda11_ValueIdx;
    int  *cuda11_MetricIdx;
    char **cuda11_MetricNames;  
    CUpti_Profiler_BeginSession_Params beginSessionParams;
    CUpti_Profiler_SetConfig_Params setConfigParams;
    CUpti_Profiler_PushRange_Params pushRangeParams;
    NVPW_CUDA_MetricsContext_Create_Params *pMetricsContextCreateParams;
    int ownsMetricsContext;    
} cuda_device_desc_t;

// Contains device list, pointer to device description, and the list of all available events.
typedef struct cuda_context {
    int         deviceCount;
    cuda_device_desc_t *deviceArray;
    uint32_t    availEventSize;
    CUpti_ActivityKind *availEventKind;
    int         *availEventDeviceNum;
    uint32_t    *availEventIDArray;
    uint32_t    *availEventIsBeingMeasuredInEventset;
    cuda_name_desc_t *availEventDesc;
    uint32_t    numAllEvents;
    cuda_all_events_t *allEvents;
} cuda_context_t;

// For each active cuda context (one measuring something) we also track the
// cuda device number it is on. We track in separate arrays for each reading
// method.  cuda metrics and nvlink metrics require multiple events to be read,
// these are then arithmetically combined to produce the metric value. The
// allEvents array stores all the actual events; i.e. metrics are decomposed 
// to their individual events and both enumerated and metric events are stored,
// so we can perform an analysis of how to read with cuptiEventGroupSetsCreate().

typedef struct cuda_active_cucontext_s {
    CUcontext cuCtx;
    int deviceNum;

    uint32_t      ctxActiveCount;                               // Count of entries in ctxActiveEvents.
    uint32_t      ctxActiveEvents    [PAPICUDA_MAX_COUNTERS];   // index into gctrl->activeEventXXXX arrays, so we can store values.

    uint32_t      allEventsCount;                               // entries in allEvents array.
    CUpti_EventID allEvents          [PAPICUDA_MAX_COUNTERS];   // allEvents, including sub-events of metrics. (no metric Ids in here).
    long unsigned int allEventValues     [PAPICUDA_MAX_COUNTERS];   // aggregated event values.

    CUpti_EventGroupSets *eventGroupSets;                       // Built during add, to save time not doing it at read.
} cuda_active_cucontext_t;

// Control structure tracks array of active contexts and active events
// in the order the user requested them; along with associated values
// values and types (to save lookup time).
typedef struct cuda_control {
    uint32_t    countOfActiveCUContexts;
    cuda_active_cucontext_t *arrayOfActiveCUContexts[PAPICUDA_MAX_COUNTERS];
    uint32_t    activeEventCount;
    int         activeEventIndex            [PAPICUDA_MAX_COUNTERS];    // index into gctxt->availEventXXXXX arrays.
    long long   activeEventValues           [PAPICUDA_MAX_COUNTERS];    // values we will return.
    CUpti_MetricValueKind activeEventKind   [PAPICUDA_MAX_COUNTERS];    // For metrics: double, uint64, % or throughput. Needed to compute metric from individual events.
    uint64_t    cuptiStartTimestampNs;                                  // needed to compute duration for some metrics.
    uint64_t    cuptiReadTimestampNs;                                   // ..
} cuda_control_t;

//*****************************************************************************
// CUDA 11 structures.
//*****************************************************************************
enum {SpotValue, RunningMin, RunningMax, RunningSum};
typedef struct {
    int     deviceNum;                      // idx to gctxt->deviceArray[].
    char*   nv_name;                        // The nvidia name.
    char*   papi_name;                      // The papi name (with :device=i). PAPI_MAX_STR_LEN.
    char*   description;                    
    char*   dimUnits;                    
    double  gpuBurstRate;
    double  gpuSustainedRate;
    int     passes;
    int     inEventSet;
    int     numRawMetrics;
    int     treatment;              // see enum above; SpotValue, etc.
    NVPA_RawMetricRequest* rawMetricRequests;
    double  cumulativeValue;        // cumulativeValue. 
} cuda11_eventData;

// Hash Table Entry; to look up by name.
typedef struct cuda11_hash_entry_s {
   int idx;                                        // The entry that matches this hash.
   void *next;                                     // next entry that matches this hash, or NULL.
} cuda11_hash_entry_t;

// file handles used to access cuda libraries with dlopen
static void *dl1 = NULL;
static void *dl2 = NULL;
static void *dl3 = NULL;
static void *dl4 = NULL;

static char cuda_main[]=PAPI_CUDA_MAIN;
static char cuda_runtime[]=PAPI_CUDA_RUNTIME;
static char cuda_cupti[]=PAPI_CUDA_CUPTI;
static char cuda_perfworks[]=PAPI_CUDA_PERFWORKS;

static int cuda_version=0;
static int cuda_runtime_version=0;
// The following structure sizes change from version 10 to version 11.
static int GetChipName_Params_STRUCT_SIZE=0;
static int Profiler_SetConfig_Params_STRUCT_SIZE=0;
static int Profiler_EndPass_Params_STRUCT_SIZE=0;
static int Profiler_FlushCounterData_Params_STRUCT_SIZE=0;

/* The PAPI side (external) variable as a global */
papi_vector_t _cuda_vector;

/* Global variable for hardware description, event and metric lists */
static cuda_context_t *global_cuda_context = NULL;

/* This global variable points to the head of the control state list */
static cuda_control_t *global_cuda_control = NULL;

// This global variable tracks all cuda11 metrics.
static int cuda11_numEvents = 0;       // actual number of events in array.
static int cuda11_maxEvents = 0;       // allocated space for events in array.
static cuda11_eventData** cuda11_AllEvents;
static cuda11_hash_entry_t* cuda11_NameHashTable[CUDA11_HASH_SIZE];

// prototypes for cuda11 replacements.
static int _cuda11_add_native_events(cuda_context_t * gctxt);
static void _cuda11_cuda_vector(void);

/* Macros for error checking... each arg is only referenced/evaluated once */
#define DEBUG_CALLS 0

// The following macro follows if a string function has an error. It should 
// never happen; but it is necessary to prevent compiler warnings. We print 
// something just in case there is programmer error in invoking the function.
#define HANDLE_STRING_ERROR {fprintf(stderr,"%s:%i unexpected string function error.\n",__FILE__,__LINE__); exit(-1);}

#define CHECK_PRINT_EVAL( checkcond, str, evalthis )                        \
    do {                                                                    \
        int _cond = (checkcond);                                            \
        if (_cond) {                                                        \
            SUBDBG("error: condition %s failed: %s.\n", #checkcond, str);   \
            evalthis;                                                       \
        }                                                                   \
    } while (0)

#define CUDA_CALL( call, handleerror )                                                          \
    do {                                                                                        \
        if (DEBUG_CALLS) fprintf(stderr, "%s:%s:%i CUDA_CALL %s\n", __FILE__, __func__, __LINE__, #call); \
        cudaError_t _status = (call);                                                           \
        if (_status != cudaSuccess) {                                                           \
            SUBDBG("error: function %s failed with error %d.\n", #call, _status);               \
            fprintf(stderr, "%s:%s:%i CUDA error: function %s failed with error %d.\n", __FILE__, __func__, __LINE__, #call, _status);   \
            printf("\"%s:%s:%i CUDA error: function %s failed with error %d.\"\n", __FILE__, __func__, __LINE__, #call, _status);   \
            fflush(stdout);  \
            handleerror;                                                                            \
        }                                                                                           \
    } while (0)

#define CU_CALL( call, handleerror )                                                                \
    do {                                                                                            \
        if (DEBUG_CALLS) fprintf(stderr, "%s:%s:%i CU_CALL %s\n", __FILE__, __func__, __LINE__, #call);       \
        CUresult _status = (call);                                                                  \
        if (_status != CUDA_SUCCESS) {                                                              \
            SUBDBG("error: function %s failed with error %d.\n", #call, _status);                   \
            fprintf(stderr, "%s:%s:%i CU error: function %s failed with error %d.\n",               \
                    __FILE__, __func__, __LINE__, #call, _status);                                  \
            printf("\"%s:%s:%i CU error: function %s failed with error %d.\"\n",                    \
                    __FILE__, __func__, __LINE__, #call, _status);                                  \
            fflush(stdout);                                                                         \
            {handleerror;}                                                                          \
        }                                                                                           \
    } while (0)


#define CUPTI_CALL(call, handleerror)                                                               \
    do {                                                                                            \
        if (DEBUG_CALLS) fprintf(stderr, "%s:%s:%i CUPTI_CALL %s\n", __FILE__, __func__, __LINE__, #call);    \
        CUptiResult _status = (call);                                                               \
        if (_status != CUPTI_SUCCESS) {                                                             \
            const char *errstr;                                                                     \
            (*cuptiGetResultStringPtr)(_status, &errstr);                                           \
            SUBDBG("error: function %s failed with error %s.\n", #call, errstr);                    \
            fprintf(stderr, "%s:%s:%i CUpti error: function %s failed with error %d (%s).\n",       \
                    __FILE__, __func__, __LINE__, #call, _status, errstr);                          \
            printf("\"%s:%s:%i CUpti error: function %s failed with error %d (%s).\"\n",            \
                   __FILE__, __func__, __LINE__, #call, _status, errstr);                           \
            fflush(stdout);                                                                         \
            {handleerror;}                                                                          \
        }                                                                                           \
    } while (0)

#define NVPW_CALL(call, handleerror)                                                                \
    do {                                                                                            \
        if (DEBUG_CALLS) fprintf(stderr, "%s:%s:%i NVPW_CALL %s\n", __FILE__, __func__, __LINE__, #call);     \
        NVPA_Status _status = (call);                                                               \
        if (_status != NVPA_STATUS_SUCCESS) {                                                       \
            SUBDBG("error: function %s failed with error %s.\n", #call, errstr);                    \
            fprintf(stderr, "%s:%s:%i PerfWork error: function %s failed with error %d.\n",         \
                    __FILE__, __func__, __LINE__, #call, _status);                                  \
            printf("\"%s:%s:%i PerfWork error: function %s failed with error %d.\"\n",              \
                   __FILE__, __func__, __LINE__, #call, _status);                                   \
            fflush(stdout);                                                                         \
            {handleerror;}                                                                          \
        }                                                                                           \
    } while (0)

#define BUF_SIZE (32 * PATH_MAX)
#define ALIGN_SIZE (8)
#define ALIGN_BUFFER(buffer, align)                                                                                 \
  (((uintptr_t) (buffer) & ((align)-1)) ? ((buffer) + (align) - ((uintptr_t) (buffer) & ((align)-1))) : (buffer))

/* Function prototypes */

// Sort into ascending order, by eventID and device.
static int ascAllEvents(const void *A, const void *B) { 
    cuda_all_events_t *a = (cuda_all_events_t*) A;
    cuda_all_events_t *b = (cuda_all_events_t*) B;
    if (a->eventId < b->eventId) return(-1);
    if (a->eventId > b->eventId) return( 1);
    if (a->deviceNum < b->deviceNum) return(-1);
    if (a->deviceNum > b->deviceNum) return( 1);
    return(0);
}

static int _cuda_cleanup_eventset(hwd_control_state_t * ctrl);

/* ******  CHANGE PROTOTYPES TO DECLARE CUDA LIBRARY SYMBOLS AS WEAK  **********
 *  This is done so that a version of PAPI built with the cuda component can   *
 *  be installed on a system which does not have the cuda libraries installed. *
 *                                                                             *
 *  If this is done without these prototypes, then all papi services on the    *
 *  system without the cuda libraries installed will fail.  The PAPI libraries *
 *  contain references to the cuda libraries which are not installed.  The     *
 *  load of PAPI commands fails because the cuda library references can not be *
 *  resolved.                                                                  *
 *                                                                             *
 *  This also defines pointers to the cuda library functions that we call.     *
 *  These function pointers will be resolved with dlopen/dlsym calls at        *
 *  component initialization time.  The component then calls the cuda library  *
 *  functions through these function pointers.                                 *
 *******************************************************************************/
void (*_dl_non_dynamic_init) (void) __attribute__ ((weak));

#define CUAPIWEAK __attribute__( ( weak ) )
#define DECLARECUFUNC(funcname, funcsig) CUresult CUAPIWEAK funcname funcsig;  CUresult( *funcname##Ptr ) funcsig;
DECLARECUFUNC(cuCtxGetCurrent, (CUcontext *));
DECLARECUFUNC(cuCtxSetCurrent, (CUcontext));
DECLARECUFUNC(cuCtxDestroy, (CUcontext));
DECLARECUFUNC(cuCtxCreate, (CUcontext *pctx, unsigned int flags, CUdevice dev));
DECLARECUFUNC(cuDeviceGet, (CUdevice *, int));
DECLARECUFUNC(cuDeviceGetCount, (int *));
DECLARECUFUNC(cuDeviceGetName, (char *, int, CUdevice));
DECLARECUFUNC(cuDevicePrimaryCtxRetain, (CUcontext *pctx, CUdevice));
DECLARECUFUNC(cuDevicePrimaryCtxRelease, (CUdevice));
DECLARECUFUNC(cuInit, (unsigned int));
DECLARECUFUNC(cuGetErrorString, (CUresult error, const char** pStr));
DECLARECUFUNC(cuCtxPopCurrent, (CUcontext * pctx));
DECLARECUFUNC(cuCtxPushCurrent, (CUcontext pctx));
DECLARECUFUNC(cuCtxSynchronize, ());
DECLARECUFUNC(cuDeviceGetAttribute, (int *, CUdevice_attribute, CUdevice));

#define CUDAAPIWEAK __attribute__( ( weak ) )
#define DECLARECUDAFUNC(funcname, funcsig) cudaError_t CUDAAPIWEAK funcname funcsig;  cudaError_t( *funcname##Ptr ) funcsig;
DECLARECUDAFUNC(cudaGetDevice, (int *));
DECLARECUDAFUNC(cudaSetDevice, (int));
DECLARECUDAFUNC(cudaGetDeviceProperties, (struct cudaDeviceProp* prop, int  device));
DECLARECUDAFUNC(cudaFree, (void *));
DECLARECUDAFUNC(cudaDriverGetVersion, (int *));
DECLARECUDAFUNC(cudaRuntimeGetVersion, (int *));

#define CUPTIAPIWEAK __attribute__( ( weak ) )
#define DECLARECUPTIFUNC(funcname, funcsig) CUptiResult CUPTIAPIWEAK funcname funcsig;  CUptiResult( *funcname##Ptr ) funcsig;
/* CUptiResult CUPTIAPIWEAK cuptiDeviceEnumEventDomains( CUdevice, size_t *, CUpti_EventDomainID * ); */
/* CUptiResult( *cuptiDeviceEnumEventDomainsPtr )( CUdevice, size_t *, CUpti_EventDomainID * ); */
DECLARECUPTIFUNC(cuptiDeviceEnumMetrics, (CUdevice device, size_t * arraySizeBytes, CUpti_MetricID * metricArray));
DECLARECUPTIFUNC(cuptiDeviceGetEventDomainAttribute, (CUdevice device, CUpti_EventDomainID eventDomain, CUpti_EventDomainAttribute attrib, size_t * valueSize, void *value));
DECLARECUPTIFUNC(cuptiDeviceGetNumMetrics, (CUdevice device, uint32_t * numMetrics));
DECLARECUPTIFUNC(cuptiEventGroupGetAttribute, (CUpti_EventGroup eventGroup, CUpti_EventGroupAttribute attrib, size_t * valueSize, void *value));
DECLARECUPTIFUNC(cuptiEventGroupReadEvent, (CUpti_EventGroup eventGroup, CUpti_ReadEventFlags flags, CUpti_EventID event, size_t * eventValueBufferSizeBytes, uint64_t * eventValueBuffer));
DECLARECUPTIFUNC(cuptiEventGroupSetAttribute, (CUpti_EventGroup eventGroup, CUpti_EventGroupAttribute attrib, size_t valueSize, void *value));
DECLARECUPTIFUNC(cuptiEventGroupSetDisable, (CUpti_EventGroupSet * eventGroupSet));
DECLARECUPTIFUNC(cuptiEventGroupSetEnable, (CUpti_EventGroupSet * eventGroupSet));
DECLARECUPTIFUNC(cuptiEventGroupSetsCreate, (CUcontext context, size_t eventIdArraySizeBytes, CUpti_EventID * eventIdArray, CUpti_EventGroupSets ** eventGroupPasses));
DECLARECUPTIFUNC(cuptiMetricCreateEventGroupSets, (CUcontext context, size_t metricIdArraySizeBytes, CUpti_MetricID * metricIdArray, CUpti_EventGroupSets ** eventGroupPasses));
DECLARECUPTIFUNC(cuptiEventGroupSetsDestroy, (CUpti_EventGroupSets * eventGroupSets));
DECLARECUPTIFUNC(cuptiMetricGetRequiredEventGroupSets, (CUcontext ctx, CUpti_MetricID metricId, CUpti_EventGroupSets **thisEventGroupSet));
DECLARECUPTIFUNC(cuptiGetTimestamp, (uint64_t * timestamp));
DECLARECUPTIFUNC(cuptiMetricEnumEvents, (CUpti_MetricID metric, size_t * eventIdArraySizeBytes, CUpti_EventID * eventIdArray));
DECLARECUPTIFUNC(cuptiMetricGetAttribute, (CUpti_MetricID metric, CUpti_MetricAttribute attrib, size_t * valueSize, void *value));
DECLARECUPTIFUNC(cuptiMetricGetNumEvents, (CUpti_MetricID metric, uint32_t * numEvents));
DECLARECUPTIFUNC(cuptiMetricGetValue, (CUdevice device, CUpti_MetricID metric, size_t eventIdArraySizeBytes, CUpti_EventID * eventIdArray, size_t eventValueArraySizeBytes, uint64_t * eventValueArray, uint64_t timeDuration, CUpti_MetricValue * metricValue));
DECLARECUPTIFUNC(cuptiSetEventCollectionMode, (CUcontext context, CUpti_EventCollectionMode mode));
DECLARECUPTIFUNC(cuptiDeviceEnumEventDomains, (CUdevice, size_t *, CUpti_EventDomainID *));
DECLARECUPTIFUNC(cuptiDeviceGetNumEventDomains, (CUdevice, uint32_t *));
DECLARECUPTIFUNC(cuptiEventDomainEnumEvents, (CUpti_EventDomainID, size_t *, CUpti_EventID *));
DECLARECUPTIFUNC(cuptiEventDomainGetAttribute, (CUpti_EventDomainID eventDomain, CUpti_EventDomainAttribute attrib, size_t * valueSize, void *value));
DECLARECUPTIFUNC(cuptiEventDomainGetNumEvents, (CUpti_EventDomainID, uint32_t *));
DECLARECUPTIFUNC(cuptiEventGetAttribute, (CUpti_EventID, CUpti_EventAttribute, size_t *, void *));
DECLARECUPTIFUNC(cuptiEventGroupAddEvent, (CUpti_EventGroup, CUpti_EventID));
DECLARECUPTIFUNC(cuptiEventGroupCreate, (CUcontext, CUpti_EventGroup *, uint32_t));
DECLARECUPTIFUNC(cuptiEventGroupDestroy, (CUpti_EventGroup));
DECLARECUPTIFUNC(cuptiEventGroupDisable, (CUpti_EventGroup));
DECLARECUPTIFUNC(cuptiEventGroupEnable, (CUpti_EventGroup));
DECLARECUPTIFUNC(cuptiEventGroupReadAllEvents, (CUpti_EventGroup, CUpti_ReadEventFlags, size_t *, uint64_t *, size_t *, CUpti_EventID *, size_t *));
DECLARECUPTIFUNC(cuptiEventGroupResetAllEvents, (CUpti_EventGroup));
DECLARECUPTIFUNC(cuptiGetResultString, (CUptiResult result, const char **str));
DECLARECUPTIFUNC(cuptiEnableKernelReplayMode, ( CUcontext context ));
DECLARECUPTIFUNC(cuptiDisableKernelReplayMode, ( CUcontext context ));

// Functions for perfworks profiler.
DECLARECUPTIFUNC(cuptiDeviceGetChipName, (CUpti_Device_GetChipName_Params* params));
DECLARECUPTIFUNC(cuptiProfilerInitialize, (CUpti_Profiler_Initialize_Params* params));
DECLARECUPTIFUNC(cuptiProfilerDeInitialize, (CUpti_Profiler_DeInitialize_Params* params));
DECLARECUPTIFUNC(cuptiProfilerCounterDataImageCalculateSize, (CUpti_Profiler_CounterDataImage_CalculateSize_Params* params));
DECLARECUPTIFUNC(cuptiProfilerCounterDataImageInitialize, (CUpti_Profiler_CounterDataImage_Initialize_Params* params));
DECLARECUPTIFUNC(cuptiProfilerCounterDataImageCalculateScratchBufferSize, (CUpti_Profiler_CounterDataImage_CalculateScratchBufferSize_Params* params));
DECLARECUPTIFUNC(cuptiProfilerCounterDataImageInitializeScratchBuffer, (CUpti_Profiler_CounterDataImage_InitializeScratchBuffer_Params* params));

DECLARECUPTIFUNC(cuptiProfilerBeginSession, (CUpti_Profiler_BeginSession_Params* params));
DECLARECUPTIFUNC(cuptiProfilerSetConfig, (CUpti_Profiler_SetConfig_Params* params));
DECLARECUPTIFUNC(cuptiProfilerBeginPass, (CUpti_Profiler_BeginPass_Params* params));
DECLARECUPTIFUNC(cuptiProfilerEnableProfiling, (CUpti_Profiler_EnableProfiling_Params* params));
DECLARECUPTIFUNC(cuptiProfilerPushRange, (CUpti_Profiler_PushRange_Params* params));
DECLARECUPTIFUNC(cuptiProfilerPopRange, (CUpti_Profiler_PopRange_Params* params));
DECLARECUPTIFUNC(cuptiProfilerDisableProfiling, (CUpti_Profiler_DisableProfiling_Params* params));
DECLARECUPTIFUNC(cuptiProfilerEndPass, (CUpti_Profiler_EndPass_Params* params));
DECLARECUPTIFUNC(cuptiProfilerFlushCounterData, (CUpti_Profiler_FlushCounterData_Params* params));
DECLARECUPTIFUNC(cuptiProfilerUnsetConfig, (CUpti_Profiler_UnsetConfig_Params* params));
DECLARECUPTIFUNC(cuptiProfilerEndSession, (CUpti_Profiler_EndSession_Params* params));
DECLARECUPTIFUNC(cuptiProfilerGetCounterAvailability, (CUpti_Profiler_GetCounterAvailability_Params* params));

#define NVPWAPIWEAK __attribute__( ( weak ) )
#define DECLARENVPWFUNC(fname, fsig) NVPA_Status NVPWAPIWEAK fname fsig; NVPA_Status( *fname##Ptr ) fsig;

DECLARENVPWFUNC(NVPW_GetSupportedChipNames, (NVPW_GetSupportedChipNames_Params* params));
DECLARENVPWFUNC(NVPW_CUDA_MetricsContext_Create, (NVPW_CUDA_MetricsContext_Create_Params* params));
DECLARENVPWFUNC(NVPW_MetricsContext_Destroy, (NVPW_MetricsContext_Destroy_Params * params));
DECLARENVPWFUNC(NVPW_MetricsContext_GetMetricNames_Begin, (NVPW_MetricsContext_GetMetricNames_Begin_Params* params));
DECLARENVPWFUNC(NVPW_MetricsContext_GetMetricNames_End, (NVPW_MetricsContext_GetMetricNames_End_Params* params));
DECLARENVPWFUNC(NVPW_InitializeHost, (NVPW_InitializeHost_Params* params));
DECLARENVPWFUNC(NVPW_MetricsContext_GetMetricProperties_Begin, (NVPW_MetricsContext_GetMetricProperties_Begin_Params* p));
DECLARENVPWFUNC(NVPW_MetricsContext_GetMetricProperties_End, (NVPW_MetricsContext_GetMetricProperties_End_Params* p));
DECLARENVPWFUNC(NVPW_CUDA_RawMetricsConfig_Create, (NVPW_CUDA_RawMetricsConfig_Create_Params*));

// Already defined in nvperf_host.h. I don't use these, I just need the pointer.
// DECLARENVPWFUNC(NVPA_RawMetricsConfig_Create, (NVPA_RawMetricsConfigOptions*, NVPA_RawMetricsConfig**));
NVPA_Status (*NVPA_RawMetricsConfig_CreatePtr)(NVPA_RawMetricsConfigOptions*, NVPA_RawMetricsConfig**);
DECLARENVPWFUNC(NVPW_RawMetricsConfig_Destroy, (NVPW_RawMetricsConfig_Destroy_Params* params));
DECLARENVPWFUNC(NVPW_RawMetricsConfig_BeginPassGroup, (NVPW_RawMetricsConfig_BeginPassGroup_Params* params));
DECLARENVPWFUNC(NVPW_RawMetricsConfig_EndPassGroup, (NVPW_RawMetricsConfig_EndPassGroup_Params* params));
DECLARENVPWFUNC(NVPW_RawMetricsConfig_AddMetrics, (NVPW_RawMetricsConfig_AddMetrics_Params* params));
DECLARENVPWFUNC(NVPW_RawMetricsConfig_GenerateConfigImage, (NVPW_RawMetricsConfig_GenerateConfigImage_Params* params));
DECLARENVPWFUNC(NVPW_RawMetricsConfig_GetConfigImage, (NVPW_RawMetricsConfig_GetConfigImage_Params* params));
DECLARENVPWFUNC(NVPW_CounterDataBuilder_Create, (NVPW_CounterDataBuilder_Create_Params* params));
DECLARENVPWFUNC(NVPW_CounterDataBuilder_Destroy, (NVPW_CounterDataBuilder_Destroy_Params* params));
DECLARENVPWFUNC(NVPW_CounterDataBuilder_AddMetrics, (NVPW_CounterDataBuilder_AddMetrics_Params* params));
DECLARENVPWFUNC(NVPW_CounterDataBuilder_GetCounterDataPrefix, (NVPW_CounterDataBuilder_GetCounterDataPrefix_Params* params));
DECLARENVPWFUNC(NVPW_CounterData_GetNumRanges, (NVPW_CounterData_GetNumRanges_Params* params));
DECLARENVPWFUNC(NVPW_Profiler_CounterData_GetRangeDescriptions, (NVPW_Profiler_CounterData_GetRangeDescriptions_Params* params));
DECLARENVPWFUNC(NVPW_MetricsContext_SetCounterData, (NVPW_MetricsContext_SetCounterData_Params* params));
DECLARENVPWFUNC(NVPW_MetricsContext_EvaluateToGpuValues, (NVPW_MetricsContext_EvaluateToGpuValues_Params* params));
DECLARENVPWFUNC(NVPW_RawMetricsConfig_GetNumPasses, (NVPW_RawMetricsConfig_GetNumPasses_Params* params));
DECLARENVPWFUNC(NVPW_RawMetricsConfig_SetCounterAvailability, (NVPW_RawMetricsConfig_SetCounterAvailability_Params* params));
DECLARENVPWFUNC(NVPW_RawMetricsConfig_IsAddMetricsPossible, (NVPW_RawMetricsConfig_IsAddMetricsPossible_Params* params));

DECLARENVPWFUNC(NVPW_MetricsContext_GetCounterNames_Begin, (NVPW_MetricsContext_GetCounterNames_Begin_Params* pParams));
DECLARENVPWFUNC(NVPW_MetricsContext_GetCounterNames_End, (NVPW_MetricsContext_GetCounterNames_End_Params* pParams));

/*****************************************************************************
 ********  BEGIN FUNCTIONS USED INTERNALLY SPECIFIC TO THIS COMPONENT *********
 *****************************************************************************/

/*
 * Check for the initialization step and does it if needed
 */
static int
_cuda_check_n_initialize(papi_vector_t *vector)
{
  if (!vector->cmp_info.initialized && vector->init_private)
      return vector->init_private();
  return PAPI_OK;
}

#define DO_SOME_CHECKING(vectorp) do {           \
  int err = _cuda_check_n_initialize(vectorp);   \
  if (PAPI_OK != err) return err;                \
} while(0)

//-----------------------------------------------------------------------------
// Binary Search of gctxt->allEvents[gctxt->numAllEvents]. Returns idx, or -1.
// No thread locks, the event array is static after init_component().
//-----------------------------------------------------------------------------
static int _search_all_events(cuda_context_t * gctxt, CUpti_EventID id, int device) {
    cuda_all_events_t *list =gctxt->allEvents; 
    int lower=0, upper=gctxt->numAllEvents-1, middle=(lower+upper)/2;

    while (lower <= upper) {
        if (list[middle].eventId < id || 
            (list[middle].eventId == id && list[middle].deviceNum < device)) {
            lower = middle+1;
        } else {
            if (list[middle].eventId > id || 
                (list[middle].eventId == id && list[middle].deviceNum > device)) {
                upper = middle -1;
            } else {
                if (list[middle].eventId == id && list[middle].deviceNum == device) {
                    return(middle);
                }
            }
        }

        // We have a new lower or new upper.
        if (lower > upper) break;
        middle = (lower+upper)/2;
    }

    return(-1);
} // end search_all_events.


/*
 * Link the necessary CUDA libraries to use the cuda component.  If any of them can not be found, then
 * the CUDA component will just be disabled.  This is done at runtime so that a version of PAPI built
 * with the CUDA component can be installed and used on systems which have the CUDA libraries installed
 * and on systems where these libraries are not installed.
 */
static int _cuda_linkCudaLibraries(void)
{
    char path_lib[PATH_MAX];
#define DLSYM_AND_CHECK( dllib, name ) dlsym( dllib, name );                \
    if ( dlerror()!=NULL ) {                                                \
        int strErr;                                                         \
        strErr = snprintf(_cuda_vector.cmp_info.disabled_reason, PAPI_MAX_STR_LEN,   \
        "A CUDA required function '%s' was not found in lib '%s'.",         \
        name, #dllib);                                                      \
        _cuda_vector.cmp_info.disabled_reason[PAPI_MAX_STR_LEN-1]=0;        \
        if (strErr > PAPI_MAX_STR_LEN) HANDLE_STRING_ERROR;                 \
        return ( PAPI_ENOSUPP );                                            \
    }

    /* Attempt to guess if we were statically linked to libc, if so bail */
    if(_dl_non_dynamic_init != NULL) {
        char* strCpy;
        strCpy=strncpy(_cuda_vector.cmp_info.disabled_reason, "The CUDA component does not support statically linking to libc.", PAPI_MAX_STR_LEN-1);
        _cuda_vector.cmp_info.disabled_reason[PAPI_MAX_STR_LEN-1]=0;
        if (strCpy == NULL) HANDLE_STRING_ERROR;
        return PAPI_ENOSUPP;
    }
    // Need to link in the cuda libraries, if any not found disable the component
    // getenv returns NULL if environment variable is not found.
    char *cuda_root = getenv("PAPI_CUDA_ROOT");

    dl1 = NULL;                                                 // Ensure reset to NULL.

    // Step 1: Process override if given.
    if (strlen(cuda_main) > 0) {                                // If override given, it has to work.
        int strErr;
        dl1 = dlopen(cuda_main, RTLD_NOW | RTLD_GLOBAL);        // Try to open that path.
        if (dl1 == NULL) {
            strErr=snprintf(_cuda_vector.cmp_info.disabled_reason, PAPI_MAX_STR_LEN, "PAPI_CUDA_MAIN override '%s' given in Rules.cuda not found.", cuda_main);
            _cuda_vector.cmp_info.disabled_reason[PAPI_MAX_STR_LEN-1]=0;
            if (strErr > PAPI_MAX_STR_LEN) HANDLE_STRING_ERROR;
            return(PAPI_ENOSUPP);   // Override given but not found.
        }
    }

    // Step 2: Try system paths, will work with Spack, LD_LIBRARY_PATH, default paths.
    if (dl1 == NULL) {                                          // No override,
        dl1 = dlopen("libcuda.so", RTLD_NOW | RTLD_GLOBAL);     // Try system paths.
    }

    // Step 3: Try the explicit install default.
    if (dl1 == NULL && cuda_root != NULL) {                          // if root given, try it.
        int strErr=snprintf(path_lib, sizeof(path_lib)-2, "%s/lib64/libcuda.so", cuda_root);  // PAPI Root check.
        path_lib[sizeof(path_lib)-1]=0;
        if (strErr > (int) sizeof(path_lib)-2) HANDLE_STRING_ERROR;
        dl1 = dlopen(path_lib, RTLD_NOW | RTLD_GLOBAL);              // Try to open that path.
    }

    // Check for failure.
    if (dl1 == NULL) {
        int strErr=snprintf(_cuda_vector.cmp_info.disabled_reason, PAPI_MAX_STR_LEN, "libcuda.so not found.");
        _cuda_vector.cmp_info.disabled_reason[PAPI_MAX_STR_LEN-1]=0;
        if (strErr > PAPI_MAX_STR_LEN) HANDLE_STRING_ERROR;
        return(PAPI_ENOSUPP);
    }

    // We have a dl1. (libcuda.so).

    cuCtxGetCurrentPtr = DLSYM_AND_CHECK(dl1, "cuCtxGetCurrent");
    cuCtxSetCurrentPtr = DLSYM_AND_CHECK(dl1, "cuCtxSetCurrent");
    cuDeviceGetPtr = DLSYM_AND_CHECK(dl1, "cuDeviceGet");
    cuDeviceGetCountPtr = DLSYM_AND_CHECK(dl1, "cuDeviceGetCount");
    cuDeviceGetNamePtr = DLSYM_AND_CHECK(dl1, "cuDeviceGetName");
    cuDevicePrimaryCtxRetainPtr = DLSYM_AND_CHECK(dl1, "cuDevicePrimaryCtxRetain");
    cuDevicePrimaryCtxReleasePtr = DLSYM_AND_CHECK(dl1, "cuDevicePrimaryCtxRelease");
    cuInitPtr = DLSYM_AND_CHECK(dl1, "cuInit");
    cuGetErrorStringPtr = DLSYM_AND_CHECK(dl1, "cuGetErrorString");
    cuCtxPopCurrentPtr = DLSYM_AND_CHECK(dl1, "cuCtxPopCurrent");
    cuCtxPushCurrentPtr = DLSYM_AND_CHECK(dl1, "cuCtxPushCurrent");
    cuCtxDestroyPtr = DLSYM_AND_CHECK(dl1, "cuCtxDestroy");
    cuCtxCreatePtr  = DLSYM_AND_CHECK(dl1, "cuCtxCreate");
    cuCtxSynchronizePtr = DLSYM_AND_CHECK(dl1, "cuCtxSynchronize");
    cuDeviceGetAttributePtr = DLSYM_AND_CHECK(dl1, "cuDeviceGetAttribute");
    cuDevicePrimaryCtxRetainPtr = DLSYM_AND_CHECK(dl1, "cuDevicePrimaryCtxRetain");


    /* Need to link in the cuda runtime library, if not found disable the component */
    dl2 = NULL;                                 // Ensure reset to NULL.

    // Step 1: Process override if given.
    if (strlen(cuda_runtime) > 0) {                                // If override given, it has to work.
        dl2 = dlopen(cuda_runtime, RTLD_NOW | RTLD_GLOBAL);        // Try to open that path.
        if (dl2 == NULL) {
            int strErr=snprintf(_cuda_vector.cmp_info.disabled_reason, PAPI_MAX_STR_LEN, "PAPI_CUDA_RUNTIME override '%s' given in Rules.cuda not found.", cuda_runtime);
            _cuda_vector.cmp_info.disabled_reason[PAPI_MAX_STR_LEN-1]=0;
            if (strErr > PAPI_MAX_STR_LEN) HANDLE_STRING_ERROR;
            return(PAPI_ENOSUPP);   // Override given but not found.
        }
    }

    // Step 2: Try system paths, will work with Spack, LD_LIBRARY_PATH, default paths.
    if (dl2 == NULL) {                                          // No override,
        dl2 = dlopen("libcudart.so", RTLD_NOW | RTLD_GLOBAL);   // Try system paths.
    }

    // Step 3: Try the explicit install default.
    if (dl2 == NULL && cuda_root != NULL) {                             // if root given, try it.
        int strErr=snprintf(path_lib, sizeof(path_lib)-2, "%s/lib64/libcudart.so", cuda_root);   // PAPI Root check.
        path_lib[sizeof(path_lib)-1]=0;
        if (strErr > (int) sizeof(path_lib)-2) HANDLE_STRING_ERROR; 
        dl2 = dlopen(path_lib, RTLD_NOW | RTLD_GLOBAL);                 // Try to open that path.
    }

    // Check for failure.
    if (dl2 == NULL) {
        int strErr=snprintf(_cuda_vector.cmp_info.disabled_reason, PAPI_MAX_STR_LEN, "libcudart.so not found.");
        _cuda_vector.cmp_info.disabled_reason[PAPI_MAX_STR_LEN-1]=0;
        if (strErr > PAPI_MAX_STR_LEN) HANDLE_STRING_ERROR;
        return(PAPI_ENOSUPP);
    }

    // We have a dl2. (libcudart.so).

    cudaGetDevicePtr = DLSYM_AND_CHECK(dl2, "cudaGetDevice");
    cudaGetDevicePropertiesPtr = DLSYM_AND_CHECK(dl2, "cudaGetDeviceProperties");
    cudaSetDevicePtr = DLSYM_AND_CHECK(dl2, "cudaSetDevice");
    cudaFreePtr = DLSYM_AND_CHECK(dl2, "cudaFree");
    cudaDriverGetVersionPtr = DLSYM_AND_CHECK(dl2, "cudaDriverGetVersion");
    cudaRuntimeGetVersionPtr = DLSYM_AND_CHECK(dl2, "cudaRuntimeGetVersion");

    dl3 = NULL;                                                 // Ensure reset to NULL.

    // Step 1: Process override if given.
    if (strlen(cuda_cupti) > 0) {                                       // If override given, it MUST work.
        dl3 = dlopen(cuda_cupti, RTLD_NOW | RTLD_GLOBAL);               // Try to open that path.
        if (dl3 == NULL) {
            int strErr=snprintf(_cuda_vector.cmp_info.disabled_reason, PAPI_MAX_STR_LEN, "PAPI_CUDA_CUPTI override '%s' given in Rules.cuda not found.", cuda_cupti);
            _cuda_vector.cmp_info.disabled_reason[PAPI_MAX_STR_LEN-1]=0;
            if (strErr > PAPI_MAX_STR_LEN) HANDLE_STRING_ERROR;
            return(PAPI_ENOSUPP);   // Override given but not found.
        }
    }

    // Step 2: Try system paths, will work with Spack, LD_LIBRARY_PATH, default paths.
    if (dl3 == NULL) {                                          // If no override,
        dl3 = dlopen("libcupti.so", RTLD_NOW | RTLD_GLOBAL);    // Try system paths.
    }

    // Step 3: Try the explicit install default.
    if (dl3 == NULL && cuda_root != NULL) {                                         // If ROOT given, it doesn't HAVE to work.
        int strErr=snprintf(path_lib, sizeof(path_lib)-2, "%s/extras/CUPTI/lib64/libcupti.so", cuda_root);   // PAPI Root check.
        path_lib[sizeof(path_lib)-1]=0;
        if (strErr > (int) sizeof(path_lib)-2) HANDLE_STRING_ERROR;
        dl3 = dlopen(path_lib, RTLD_NOW | RTLD_GLOBAL);                             // Try to open that path.
    }

    // Check for failure.
    if (dl3 == NULL) {
        int strErr=snprintf(_cuda_vector.cmp_info.disabled_reason, PAPI_MAX_STR_LEN, "libcupti.so not found.");
        _cuda_vector.cmp_info.disabled_reason[PAPI_MAX_STR_LEN-1]=0;
        if (strErr > PAPI_MAX_STR_LEN) HANDLE_STRING_ERROR;
        return(PAPI_ENOSUPP);   // Not found on default paths.
    }

    // We have a dl3. (libcupti.so)

    /* The macro DLSYM_AND_CHECK results in the expansion example below */
    /* cuptiDeviceEnumEventDomainsPtr = dlsym( dl3, "cuptiDeviceEnumEventDomains" ); */
    /* if ( dlerror()!=NULL ) { strncpy( _cuda_vector.cmp_info.disabled_reason, "A CUDA required function was not found in dynamic libs", PAPI_MAX_STR_LEN ); return ( PAPI_ENOSUPP ); } */
    cuptiDeviceEnumMetricsPtr = DLSYM_AND_CHECK(dl3, "cuptiDeviceEnumMetrics");
    cuptiDeviceGetEventDomainAttributePtr = DLSYM_AND_CHECK(dl3, "cuptiDeviceGetEventDomainAttribute");
    cuptiDeviceGetNumMetricsPtr = DLSYM_AND_CHECK(dl3, "cuptiDeviceGetNumMetrics");
    cuptiEventGroupGetAttributePtr = DLSYM_AND_CHECK(dl3, "cuptiEventGroupGetAttribute");
    cuptiEventGroupReadEventPtr = DLSYM_AND_CHECK(dl3, "cuptiEventGroupReadEvent");
    cuptiEventGroupSetAttributePtr = DLSYM_AND_CHECK(dl3, "cuptiEventGroupSetAttribute");
    cuptiMetricGetRequiredEventGroupSetsPtr = DLSYM_AND_CHECK(dl3, "cuptiMetricGetRequiredEventGroupSets");
    cuptiEventGroupSetDisablePtr = DLSYM_AND_CHECK(dl3, "cuptiEventGroupSetDisable");
    cuptiEventGroupSetEnablePtr = DLSYM_AND_CHECK(dl3, "cuptiEventGroupSetEnable");
    cuptiEventGroupSetsCreatePtr = DLSYM_AND_CHECK(dl3, "cuptiEventGroupSetsCreate");
    cuptiEventGroupSetsDestroyPtr = DLSYM_AND_CHECK(dl3, "cuptiEventGroupSetsDestroy");
    cuptiGetTimestampPtr = DLSYM_AND_CHECK(dl3, "cuptiGetTimestamp");
    cuptiMetricEnumEventsPtr = DLSYM_AND_CHECK(dl3, "cuptiMetricEnumEvents");
    cuptiMetricGetAttributePtr = DLSYM_AND_CHECK(dl3, "cuptiMetricGetAttribute");
    cuptiMetricGetNumEventsPtr = DLSYM_AND_CHECK(dl3, "cuptiMetricGetNumEvents");
    cuptiMetricGetValuePtr = DLSYM_AND_CHECK(dl3, "cuptiMetricGetValue");
    cuptiMetricCreateEventGroupSetsPtr = DLSYM_AND_CHECK(dl3, "cuptiMetricCreateEventGroupSets");
    cuptiSetEventCollectionModePtr = DLSYM_AND_CHECK(dl3, "cuptiSetEventCollectionMode");
    cuptiDeviceEnumEventDomainsPtr = DLSYM_AND_CHECK(dl3, "cuptiDeviceEnumEventDomains");
    cuptiDeviceGetNumEventDomainsPtr = DLSYM_AND_CHECK(dl3, "cuptiDeviceGetNumEventDomains");
    cuptiEventDomainEnumEventsPtr = DLSYM_AND_CHECK(dl3, "cuptiEventDomainEnumEvents");
    cuptiEventDomainGetAttributePtr = DLSYM_AND_CHECK(dl3, "cuptiEventDomainGetAttribute");
    cuptiEventDomainGetNumEventsPtr = DLSYM_AND_CHECK(dl3, "cuptiEventDomainGetNumEvents");
    cuptiEventGetAttributePtr = DLSYM_AND_CHECK(dl3, "cuptiEventGetAttribute");
    cuptiEventGroupAddEventPtr = DLSYM_AND_CHECK(dl3, "cuptiEventGroupAddEvent");
    cuptiEventGroupCreatePtr = DLSYM_AND_CHECK(dl3, "cuptiEventGroupCreate");
    cuptiEventGroupDestroyPtr = DLSYM_AND_CHECK(dl3, "cuptiEventGroupDestroy");
    cuptiEventGroupDisablePtr = DLSYM_AND_CHECK(dl3, "cuptiEventGroupDisable");
    cuptiEventGroupEnablePtr = DLSYM_AND_CHECK(dl3, "cuptiEventGroupEnable");
    cuptiEventGroupReadAllEventsPtr = DLSYM_AND_CHECK(dl3, "cuptiEventGroupReadAllEvents");
    cuptiEventGroupResetAllEventsPtr = DLSYM_AND_CHECK(dl3, "cuptiEventGroupResetAllEvents");
    cuptiGetResultStringPtr = DLSYM_AND_CHECK(dl3, "cuptiGetResultString");
    cuptiEnableKernelReplayModePtr = DLSYM_AND_CHECK(dl3, "cuptiEnableKernelReplayMode");
    cuptiDisableKernelReplayModePtr = DLSYM_AND_CHECK(dl3, "cuptiEnableKernelReplayMode");

    cuptiProfilerInitializePtr = DLSYM_AND_CHECK(dl3, "cuptiProfilerInitialize");
    cuptiProfilerDeInitializePtr = DLSYM_AND_CHECK(dl3, "cuptiProfilerDeInitialize");
    cuptiDeviceGetChipNamePtr = DLSYM_AND_CHECK(dl3, "cuptiDeviceGetChipName");
    cuptiProfilerCounterDataImageCalculateSizePtr = DLSYM_AND_CHECK(dl3, "cuptiProfilerCounterDataImageCalculateSize");
    cuptiProfilerCounterDataImageInitializePtr = DLSYM_AND_CHECK(dl3, "cuptiProfilerCounterDataImageInitialize");
    cuptiProfilerCounterDataImageCalculateScratchBufferSizePtr = DLSYM_AND_CHECK(dl3, "cuptiProfilerCounterDataImageCalculateScratchBufferSize");
    cuptiProfilerCounterDataImageInitializeScratchBufferPtr = DLSYM_AND_CHECK(dl3, "cuptiProfilerCounterDataImageInitializeScratchBuffer");
    cuptiProfilerBeginSessionPtr = DLSYM_AND_CHECK(dl3, "cuptiProfilerBeginSession");
    cuptiProfilerSetConfigPtr = DLSYM_AND_CHECK(dl3, "cuptiProfilerSetConfig");
    cuptiProfilerBeginPassPtr = DLSYM_AND_CHECK(dl3, "cuptiProfilerBeginPass");
    cuptiProfilerEnableProfilingPtr = DLSYM_AND_CHECK(dl3, "cuptiProfilerEnableProfiling");
    cuptiProfilerPushRangePtr = DLSYM_AND_CHECK(dl3, "cuptiProfilerPushRange");
    cuptiProfilerPopRangePtr = DLSYM_AND_CHECK(dl3, "cuptiProfilerPopRange");
    cuptiProfilerDisableProfilingPtr = DLSYM_AND_CHECK(dl3, "cuptiProfilerDisableProfiling");
    cuptiProfilerEndPassPtr = DLSYM_AND_CHECK(dl3, "cuptiProfilerEndPass");
    cuptiProfilerFlushCounterDataPtr = DLSYM_AND_CHECK(dl3, "cuptiProfilerFlushCounterData");
    cuptiProfilerUnsetConfigPtr = DLSYM_AND_CHECK(dl3, "cuptiProfilerUnsetConfig");
    cuptiProfilerEndSessionPtr = DLSYM_AND_CHECK(dl3, "cuptiProfilerEndSession");


    dl4 = NULL;                                                 // Ensure reset to NULL.

    // Step 1: Process override if given.
    if (strlen(cuda_perfworks) > 0) {                                       // If override given, it MUST work.
        dl4 = dlopen(cuda_perfworks, RTLD_NOW | RTLD_GLOBAL);               // Try to open that path.
        if (dl4 == NULL) {
            int strErr=snprintf(_cuda_vector.cmp_info.disabled_reason, PAPI_MAX_STR_LEN, "PAPI_CUDA_PERFWORKS override '%s' given in Rules.cuda not found.", cuda_perfworks);
            _cuda_vector.cmp_info.disabled_reason[PAPI_MAX_STR_LEN-1]=0;
            if (strErr > PAPI_MAX_STR_LEN) HANDLE_STRING_ERROR;
            return(PAPI_ENOSUPP);   // Override given but not found.
        }
    }

    // Step 2: Try system paths, will work with Spack, LD_LIBRARY_PATH, default paths.
    if (dl4 == NULL) {                                          // If no override,
        dl4 = dlopen("libnvperf_host.so", RTLD_NOW | RTLD_GLOBAL);    // Try system paths.
    }

    // Step 3: Try the explicit install default.
    if (dl4 == NULL && cuda_root != NULL) {                                         // If ROOT given, it doesn't HAVE to work.
        int strErr=snprintf(path_lib, sizeof(path_lib)-2, "%s/extras/CUPTI/lib64/libnvperf_host.so", cuda_root);   // PAPI Root check.
        path_lib[sizeof(path_lib)-1]=0;
        if (strErr > (int) sizeof(path_lib)-2) HANDLE_STRING_ERROR;
        dl4 = dlopen(path_lib, RTLD_NOW | RTLD_GLOBAL);                             // Try to open that path.
    }

    // Check for failure.
    if (dl4 == NULL) {
        int strErr=snprintf(_cuda_vector.cmp_info.disabled_reason, PAPI_MAX_STR_LEN, "libnvperf_host.so not found.");
        _cuda_vector.cmp_info.disabled_reason[PAPI_MAX_STR_LEN-1]=0;
        if (strErr > PAPI_MAX_STR_LEN) HANDLE_STRING_ERROR;
        return(PAPI_ENOSUPP);   // Not found on default paths.
    }

    // We have a dl4. (libnvperf_host.so)
    NVPW_GetSupportedChipNamesPtr = DLSYM_AND_CHECK(dl4, "NVPW_GetSupportedChipNames");
    NVPW_CUDA_MetricsContext_CreatePtr = DLSYM_AND_CHECK(dl4, "NVPW_CUDA_MetricsContext_Create");
    NVPW_MetricsContext_DestroyPtr = DLSYM_AND_CHECK(dl4, "NVPW_MetricsContext_Destroy");
    NVPW_MetricsContext_GetMetricNames_BeginPtr = DLSYM_AND_CHECK(dl4, "NVPW_MetricsContext_GetMetricNames_Begin");
    NVPW_MetricsContext_GetMetricNames_EndPtr = DLSYM_AND_CHECK(dl4, "NVPW_MetricsContext_GetMetricNames_End");
    NVPW_InitializeHostPtr = DLSYM_AND_CHECK(dl4, "NVPW_InitializeHost");
    NVPW_MetricsContext_GetMetricProperties_BeginPtr = DLSYM_AND_CHECK(dl4, "NVPW_MetricsContext_GetMetricProperties_Begin");
    NVPW_MetricsContext_GetMetricProperties_EndPtr = DLSYM_AND_CHECK(dl4, "NVPW_MetricsContext_GetMetricProperties_End");

    NVPW_CUDA_RawMetricsConfig_CreatePtr = DLSYM_AND_CHECK(dl4, "NVPW_CUDA_RawMetricsConfig_Create");
    NVPA_RawMetricsConfig_CreatePtr = DLSYM_AND_CHECK(dl4, "NVPA_RawMetricsConfig_Create"); 
    NVPW_RawMetricsConfig_DestroyPtr = DLSYM_AND_CHECK(dl4, "NVPW_RawMetricsConfig_Destroy");
    NVPW_RawMetricsConfig_BeginPassGroupPtr = DLSYM_AND_CHECK(dl4, "NVPW_RawMetricsConfig_BeginPassGroup");
    NVPW_RawMetricsConfig_EndPassGroupPtr = DLSYM_AND_CHECK(dl4, "NVPW_RawMetricsConfig_EndPassGroup")
    NVPW_RawMetricsConfig_AddMetricsPtr = DLSYM_AND_CHECK(dl4, "NVPW_RawMetricsConfig_AddMetrics");
    NVPW_RawMetricsConfig_GenerateConfigImagePtr = DLSYM_AND_CHECK(dl4, "NVPW_RawMetricsConfig_GenerateConfigImage");
    NVPW_RawMetricsConfig_GetConfigImagePtr = DLSYM_AND_CHECK(dl4, "NVPW_RawMetricsConfig_GetConfigImage");

    NVPW_CounterDataBuilder_CreatePtr = DLSYM_AND_CHECK(dl4, "NVPW_CounterDataBuilder_Create");
    NVPW_CounterDataBuilder_DestroyPtr = DLSYM_AND_CHECK(dl4, "NVPW_CounterDataBuilder_Destroy");
    NVPW_CounterDataBuilder_AddMetricsPtr = DLSYM_AND_CHECK(dl4, "NVPW_CounterDataBuilder_AddMetrics");
    NVPW_CounterDataBuilder_GetCounterDataPrefixPtr = DLSYM_AND_CHECK(dl4, "NVPW_CounterDataBuilder_GetCounterDataPrefix");

    NVPW_CounterData_GetNumRangesPtr = DLSYM_AND_CHECK(dl4, "NVPW_CounterData_GetNumRanges");
    NVPW_Profiler_CounterData_GetRangeDescriptionsPtr = DLSYM_AND_CHECK(dl4, "NVPW_Profiler_CounterData_GetRangeDescriptions");
    NVPW_MetricsContext_SetCounterDataPtr = DLSYM_AND_CHECK(dl4, "NVPW_MetricsContext_SetCounterData");
    NVPW_MetricsContext_EvaluateToGpuValuesPtr = DLSYM_AND_CHECK(dl4, "NVPW_MetricsContext_EvaluateToGpuValues");
    NVPW_RawMetricsConfig_GetNumPassesPtr = DLSYM_AND_CHECK(dl4, "NVPW_RawMetricsConfig_GetNumPasses");
    NVPW_RawMetricsConfig_IsAddMetricsPossiblePtr = DLSYM_AND_CHECK(dl4, "NVPW_RawMetricsConfig_IsAddMetricsPossible");

    NVPW_MetricsContext_GetCounterNames_BeginPtr = DLSYM_AND_CHECK(dl4, "NVPW_MetricsContext_GetCounterNames_Begin");
    NVPW_MetricsContext_GetCounterNames_EndPtr = DLSYM_AND_CHECK(dl4, "NVPW_MetricsContext_GetCounterNames_End");

    int curDeviceId = -1;
    CUdevice dev;

    CU_CALL((*cuInitPtr)(0), return PAPI_ENOSUPP);
    CU_CALL((*cuDeviceGetCountPtr)(&curDeviceId), return PAPI_ENOSUPP);
    CU_CALL((*cuDeviceGetPtr)(&dev, 0), return PAPI_ENOSUPP);
    CU_CALL((*cuDeviceGetAttributePtr)(&curDeviceId, CU_DEVICE_ATTRIBUTE_COMPUTE_CAPABILITY_MAJOR, dev), return PAPI_ENOSUPP);
    CU_CALL((*cuDeviceGetAttributePtr)(&curDeviceId, CU_DEVICE_ATTRIBUTE_COMPUTE_CAPABILITY_MINOR, dev), return PAPI_ENOSUPP);

    CUDA_CALL((*cudaDriverGetVersionPtr)(&cuda_version), return PAPI_ENOSUPP);
    CUDA_CALL((*cudaRuntimeGetVersionPtr)(&cuda_runtime_version), return PAPI_ENOSUPP);

    if (0) fprintf(stderr, "%s:%s:%i, cuda_version=%d cuda_runtime_version=%d.\n", __FILE__, __func__, __LINE__, cuda_version, cuda_runtime_version);

    if (cuda_version >= 11000 && cuda_runtime_version >= 11000)
    {
        cuptiProfilerGetCounterAvailabilityPtr = DLSYM_AND_CHECK(dl3, "cuptiProfilerGetCounterAvailability");
        NVPW_RawMetricsConfig_SetCounterAvailabilityPtr = DLSYM_AND_CHECK(dl4, "NVPW_RawMetricsConfig_SetCounterAvailability");
    }
    else
    {
        cuptiProfilerGetCounterAvailabilityPtr = NULL;
        NVPW_RawMetricsConfig_SetCounterAvailabilityPtr = NULL; 
    }

    return (PAPI_OK);
} // END _cuda_linkCudaLibraries

static int _cuda_add_native_events(cuda_context_t * gctxt)
{
    SUBDBG("Entering\n");
    CUresult cuErr;
    int deviceNum, userDeviceNum;
    uint32_t domainNum, eventNum;
    cuda_device_desc_t *mydevice;
    char tmpStr[PAPI_MIN_STR_LEN];
    tmpStr[PAPI_MIN_STR_LEN - 1] = '\0';
    size_t tmpSizeBytes;
    int ii;
    CUptiResult cuptiError;
    cudaError_t cudaErr;
    uint32_t maxEventSize;
    int strErr;
    long long elim_ns = 0;
    (void) elim_ns;

    CUcontext currCuCtx;
    CUcontext userCuCtx = NULL;

    // Get any current user cuda context. If it fails, leave it
    // at NULL. (Also the function may work and return NULL).

    cuErr = (*cuCtxGetCurrentPtr)(&userCuCtx);
    cudaErr = (*cudaGetDevicePtr)(&userDeviceNum);
    // fprintf(stderr, "%s:%s:%i cuCtxGetCurrent cuErr=%d userCuCtx=%p, cudaErr=%d, userDevice=%d.\n", __FILE__, __func__, __LINE__, cuErr, userCuCtx, cudaErr, userDeviceNum);

    /* How many CUDA devices do we have? */
    cuErr = (*cuDeviceGetCountPtr) (&gctxt->deviceCount);
    if(cuErr == CUDA_ERROR_NOT_INITIALIZED) {
        /* If CUDA not initialized, initialize CUDA and retry the device list */
        /* This is required for some of the PAPI tools, that do not call the init functions */
        cuErr = (cuInitPtr) (0); // Try the init.
        if(cuErr != CUDA_SUCCESS) {     // If that failed, we are bailing.
            const char *errString=NULL;
            (*cuGetErrorStringPtr) (cuErr, &errString); // Read the string.
            if (errString != NULL) {
                strErr=snprintf(_cuda_vector.cmp_info.disabled_reason, PAPI_MAX_STR_LEN,
                "CUDA initialization (cuInit) failed: %s", errString);
                _cuda_vector.cmp_info.disabled_reason[PAPI_MAX_STR_LEN-1]=0;    // force null termination.
                if (strErr > PAPI_MAX_STR_LEN) HANDLE_STRING_ERROR;    
            } else {
                strErr=snprintf(_cuda_vector.cmp_info.disabled_reason, PAPI_MAX_STR_LEN,
                "CUDA initialization (cuInit) failed: Unrecognized Error Code=%d.", cuErr);
                _cuda_vector.cmp_info.disabled_reason[PAPI_MAX_STR_LEN-1]=0;    // force null termination.
                if (strErr > PAPI_MAX_STR_LEN) HANDLE_STRING_ERROR;    
            } // end dealing with error on cuInit(0).
            return PAPI_ENOSUPP;
        } // end if cuInit(0) failed.

    // Get number of cuda devices. 
        cuErr = (*cuDeviceGetCountPtr) (&gctxt->deviceCount);
        if(cuErr != CUDA_SUCCESS) {
            const char *errString=NULL;
            (*cuGetErrorStringPtr) (cuErr, &errString); // Read the string.
            strErr=snprintf(_cuda_vector.cmp_info.disabled_reason, PAPI_MAX_STR_LEN,
            "Function cuDeviceGetCount() failed; error code=%d [%s].", cuErr, errString);
            _cuda_vector.cmp_info.disabled_reason[PAPI_MAX_STR_LEN-1]=0;    // force null termination.
            if (strErr > PAPI_MAX_STR_LEN) HANDLE_STRING_ERROR;    
            return(PAPI_EMISC);    
        } 
    } // end if CUDA was not initialized; try to init.

    // cuInit(0) was successful.
    if(gctxt->deviceCount == 0) {
        char* strCpy=strncpy(_cuda_vector.cmp_info.disabled_reason, "CUDA initialized but no CUDA devices found.", PAPI_MAX_STR_LEN);
        _cuda_vector.cmp_info.disabled_reason[PAPI_MAX_STR_LEN-1]=0;
        if (strCpy == NULL) HANDLE_STRING_ERROR;
        if (DEBUG_CALLS) fprintf(stderr, "%s:%s:%i '%s'\n", __FILE__, __func__, __LINE__, _cuda_vector.cmp_info.disabled_reason);
        return PAPI_ENOSUPP;
    }
    SUBDBG("Found %d devices\n", gctxt->deviceCount);

    /* allocate memory for device information */
    gctxt->deviceArray = (cuda_device_desc_t *) papi_calloc(gctxt->deviceCount, sizeof(cuda_device_desc_t));
    if (!gctxt->deviceArray) {
        strErr=snprintf(_cuda_vector.cmp_info.disabled_reason, PAPI_MAX_STR_LEN,
        "Could not allocate %lu bytes of memory for CUDA device structure.", gctxt->deviceCount*sizeof(cuda_device_desc_t));
        _cuda_vector.cmp_info.disabled_reason[PAPI_MAX_STR_LEN-1]=0;    // force null termination.
        if (strErr > PAPI_MAX_STR_LEN) HANDLE_STRING_ERROR;    
        if (DEBUG_CALLS) fprintf(stderr, "%s:%s:%i '%s'\n", __FILE__, __func__, __LINE__, _cuda_vector.cmp_info.disabled_reason);
        return (PAPI_ENOMEM);
    }

    // For each device, get some device information.
    int total_11 = 0;
    for(deviceNum = 0; deviceNum < gctxt->deviceCount; deviceNum++) {
        mydevice = &gctxt->deviceArray[deviceNum];
        /* Get device id, name, compute capability for each device */
        cuErr = (*cuDeviceGetPtr) (&mydevice->cuDev, deviceNum);
        if (cuErr != CUDA_SUCCESS) {
            const char *errString=NULL;
            (*cuGetErrorStringPtr) (cuErr, &errString); // Read the string.
            strErr=snprintf(_cuda_vector.cmp_info.disabled_reason, PAPI_MAX_STR_LEN,
            "Function cuDeviceGet() failed; error code=%d [%s].", cuErr, errString);
            _cuda_vector.cmp_info.disabled_reason[PAPI_MAX_STR_LEN-1]=0;    // force null termination.
            if (strErr > PAPI_MAX_STR_LEN) HANDLE_STRING_ERROR;    
            if (DEBUG_CALLS) fprintf(stderr, "%s:%s:%i '%s'\n", __FILE__, __func__, __LINE__, _cuda_vector.cmp_info.disabled_reason);
            return(PAPI_EMISC);    
        } 


        cuErr = (*cuDeviceGetNamePtr) ((char*) &mydevice->deviceName, PAPI_MIN_STR_LEN - 1, mydevice->cuDev);
        if (cuErr != CUDA_SUCCESS) {
            const char *errString=NULL;
            (*cuGetErrorStringPtr) (cuErr, &errString); // Read the string.
            strErr=snprintf(_cuda_vector.cmp_info.disabled_reason, PAPI_MAX_STR_LEN,
            "Function cuDeviceGetName() failed; error code=%d [%s].", cuErr, errString);
            _cuda_vector.cmp_info.disabled_reason[PAPI_MAX_STR_LEN-1]=0;    // force null termination.
            if (strErr > PAPI_MAX_STR_LEN) HANDLE_STRING_ERROR;    
            if (DEBUG_CALLS) fprintf(stderr, "%s:%s:%i '%s'\n", __FILE__, __func__, __LINE__, _cuda_vector.cmp_info.disabled_reason);
            return(PAPI_EMISC);    
        } 

        mydevice->deviceName[PAPI_MIN_STR_LEN - 1] = '\0';                      // z-terminate it.

        // The routine cuptiDeviceGetNumEventDomains() is illegal for devices with compute capability >= 7.5.
        // From the online manual (https://docs.nvidia.com/cupti/Cupti/modules.html):
        // Legacy CUPTI Profiling is not supported on devices with Compute Capability 7.5 or higher (Turing+).
        // From https://developer.nvidia.com/cuda-gpus#compute):
        // We find the Quadro GTX 5000 (our first failure) has a Compute Capability of 7.5.

        cudaErr = (*cudaGetDevicePropertiesPtr) (&mydevice->myProperties, deviceNum);
        if (cudaErr != cudaSuccess) {
            strErr=snprintf(_cuda_vector.cmp_info.disabled_reason, PAPI_MAX_STR_LEN,
            "Function cudaGetDeviceProperties() error code=%d.", cudaErr);
            _cuda_vector.cmp_info.disabled_reason[PAPI_MAX_STR_LEN-1]=0;
            if (strErr > PAPI_MAX_STR_LEN) HANDLE_STRING_ERROR;    
            if (DEBUG_CALLS) fprintf(stderr, "%s:%s:%i '%s'\n", __FILE__, __func__, __LINE__, _cuda_vector.cmp_info.disabled_reason);
            return(PAPI_EMISC);    
        }

        mydevice->cupti_11 = 0;   // Presume < 7.5.
        if (mydevice->myProperties.major >= 7 || // DEBUG: instead of >7, say >=7, to force use of profiler on xsdk (Titan GPUs with cc=7.0) 
            (mydevice->myProperties.major == 7 && mydevice->myProperties.minor >=5)) {
            mydevice->cupti_11 = 1;
        }

        total_11 += mydevice->cupti_11;
         // fprintf(stderr, "%s:%i device %i has CC=%i.%i, total_11=%d\n", __func__, __LINE__, deviceNum, mydevice->myProperties.major, mydevice->myProperties.minor, total_11);
    }

    if (total_11 > 0 && total_11 < gctxt->deviceCount) {
        strErr=snprintf(_cuda_vector.cmp_info.disabled_reason, PAPI_MAX_STR_LEN,
        "Mixed compute capabilities, %d device with %d having CC>7.5.", gctxt->deviceCount, total_11);
        _cuda_vector.cmp_info.disabled_reason[PAPI_MAX_STR_LEN-1]=0;
        if (strErr > PAPI_MAX_STR_LEN) HANDLE_STRING_ERROR;    
        return(PAPI_ENOSUPP);    
    }

    // Here we diverge; if we are cupti_11 we start using the profiler.
    if (total_11) {
        int ret = _cuda11_add_native_events(gctxt);
        if (ret == PAPI_OK) _cuda11_cuda_vector();   // reset function pointers.

        // this is to trick the final return from component_init(), to set
        // the  _cuda_vector.cmp_info.num_native_events correctly. 
        global_cuda_context->availEventSize = cuda11_numEvents;
        return(ret);
    } // Done with init_component if cuda11 worked.

    // If not cupti_11, it is safe to call CUpti now, we have CC<7.5.
    // For each device, get domains and domain-events counts.
    maxEventSize = 0;
    for(deviceNum = 0; deviceNum < gctxt->deviceCount; deviceNum++) {
        mydevice = &gctxt->deviceArray[deviceNum];
        /* Get device id, name, numeventdomains for each device */
        cuErr = (*cuDeviceGetPtr) (&mydevice->cuDev, deviceNum);
        if (cuErr != CUDA_SUCCESS) {
            const char *errString=NULL;
            (*cuGetErrorStringPtr) (cuErr, &errString); // Read the string.
            strErr=snprintf(_cuda_vector.cmp_info.disabled_reason, PAPI_MAX_STR_LEN,
            "Function cuDeviceGet() failed; error code=%d [%s].", cuErr, errString);
            _cuda_vector.cmp_info.disabled_reason[PAPI_MAX_STR_LEN-1]=0;    // force null termination.
            if (strErr > PAPI_MAX_STR_LEN) HANDLE_STRING_ERROR;    
            return(PAPI_EMISC);    
        } 


        cuErr = (*cuDeviceGetNamePtr) ((char*) &mydevice->deviceName, PAPI_MIN_STR_LEN - 1, mydevice->cuDev);
        if (cuErr != CUDA_SUCCESS) {
            const char *errString=NULL;
            (*cuGetErrorStringPtr) (cuErr, &errString); // Read the string.
            strErr=snprintf(_cuda_vector.cmp_info.disabled_reason, PAPI_MAX_STR_LEN,
            "Function cuDeviceGetName() failed; error code=%d [%s].", cuErr, errString);
            _cuda_vector.cmp_info.disabled_reason[PAPI_MAX_STR_LEN-1]=0;    // force null termination.
            if (strErr > PAPI_MAX_STR_LEN) HANDLE_STRING_ERROR;    
            return(PAPI_EMISC);    
        } 

        mydevice->deviceName[PAPI_MIN_STR_LEN - 1] = '\0';                      // z-terminate it.

        // The routine cuptiDeviceGetNumEventDomains() is illegal for devices with compute capability >= 7.5.
        // From the online manual (https://docs.nvidia.com/cupti/Cupti/modules.html):
        // Legacy CUPTI Profiling is not supported on devices with Compute Capability 7.5 or higher (Turing+).
        // From https://developer.nvidia.com/cuda-gpus#compute):
        // We find the Quadro GTX 5000 (our first failure) has a Compute Capability of 7.5.

        cudaErr = (*cudaGetDevicePropertiesPtr) (&mydevice->myProperties, deviceNum);
        if (cudaErr != cudaSuccess) {
            strErr=snprintf(_cuda_vector.cmp_info.disabled_reason, PAPI_MAX_STR_LEN,
            "Function cudaGetDeviceProperties() error code=%d.", cudaErr);
            _cuda_vector.cmp_info.disabled_reason[PAPI_MAX_STR_LEN-1]=0;
            if (strErr > PAPI_MAX_STR_LEN) HANDLE_STRING_ERROR;    
            return(PAPI_EMISC);    
        }

        if (mydevice->myProperties.major >= 7 || // DEBUG: instead of >7, say >=7, to force use of profiler on xsdk (Titan GPUs with cc=7.0) 
            (mydevice->myProperties.major == 7 && mydevice->myProperties.minor >=5)) {
            mydevice->cupti_11 = 1;
        }

        total_11 += mydevice->cupti_11;
         // fprintf(stderr, "%s:%i device %i has CC=%i.%i, total_11=%d\n", __func__, __LINE__, deviceNum, mydevice->myProperties.major, mydevice->myProperties.minor, total_11);
    }

    if (total_11 > 0 && total_11 < gctxt->deviceCount) {
        strErr=snprintf(_cuda_vector.cmp_info.disabled_reason, PAPI_MAX_STR_LEN,
        "Mixed compute capabilities, %d device with %d having CC>7.5.", gctxt->deviceCount, total_11);
        _cuda_vector.cmp_info.disabled_reason[PAPI_MAX_STR_LEN-1]=0;
        if (strErr > PAPI_MAX_STR_LEN) HANDLE_STRING_ERROR;    
        return(PAPI_ENOSUPP);    
    }

    // Here we diverge; if we are cupti_11 we start using the profiler.
    if (total_11) {
        int ret = _cuda11_add_native_events(gctxt);
        if (ret == PAPI_OK) _cuda11_cuda_vector();   // reset function pointers.

        // this is to trick the final return from component_init(), to set
        // the  _cuda_vector.cmp_info.num_native_events correctly. 
        global_cuda_context->availEventSize = cuda11_numEvents;
        return(ret);
    } // Done with init_component if cuda11 worked.

    // If not cupti_11, it is safe to call CUpti now.
    // For each device, get domains and domain-events counts.
    maxEventSize = 0;
    for(deviceNum = 0; deviceNum < gctxt->deviceCount; deviceNum++) {
        mydevice = &gctxt->deviceArray[deviceNum];
        cuptiError=(*cuptiDeviceGetNumEventDomainsPtr) (mydevice->cuDev, &mydevice->maxDomains);
        if (cuptiError != CUPTI_SUCCESS) {
            const char *errstr;
            (*cuptiGetResultStringPtr)(cuptiError, &errstr);
            strErr=snprintf(_cuda_vector.cmp_info.disabled_reason, PAPI_MAX_STR_LEN,
            "Function cuptiDeviceGetNumEventDomains() failed; error code=%d [%s].", cuptiError, errstr);
            _cuda_vector.cmp_info.disabled_reason[PAPI_MAX_STR_LEN-1]=0;    // force null termination.
            if (strErr > PAPI_MAX_STR_LEN) HANDLE_STRING_ERROR;    
            return(PAPI_EMISC);    
        }
            
        /* Allocate space to hold domain IDs */
        mydevice->domainIDArray = (CUpti_EventDomainID *) papi_calloc(
            mydevice->maxDomains, sizeof(CUpti_EventDomainID));

        if (!mydevice->domainIDArray) {
            strErr=snprintf(_cuda_vector.cmp_info.disabled_reason, PAPI_MAX_STR_LEN,
            "Could not allocate %lu bytes of memory for device domain ID array", mydevice->maxDomains*sizeof(CUpti_EventDomainID));
            _cuda_vector.cmp_info.disabled_reason[PAPI_MAX_STR_LEN-1]=0;    // force null termination.
            if (strErr > PAPI_MAX_STR_LEN) HANDLE_STRING_ERROR;    
            return (PAPI_ENOMEM);
        }

        /* Put domain ids into allocated space */
        size_t domainarraysize = mydevice->maxDomains * sizeof(CUpti_EventDomainID);
        // enumerate domain ids into space.
        cuptiError=(*cuptiDeviceEnumEventDomainsPtr)(mydevice->cuDev, &domainarraysize, mydevice->domainIDArray);
        if (cuptiError != CUPTI_SUCCESS) {
            const char *errstr;
           (*cuptiGetResultStringPtr)(cuptiError, &errstr);
            strErr=snprintf(_cuda_vector.cmp_info.disabled_reason, PAPI_MAX_STR_LEN,
                "Function cuptiDeviceEnumEventDomains() failed; error code=%d [%s].", cuptiError, errstr);
            _cuda_vector.cmp_info.disabled_reason[PAPI_MAX_STR_LEN-1]=0;    // force null termination.
            if (strErr > PAPI_MAX_STR_LEN) HANDLE_STRING_ERROR;    
            return(PAPI_EMISC);    
        }

        /* Allocate space to hold domain event counts */
        mydevice->domainIDNumEvents = (uint32_t *) papi_calloc(mydevice->maxDomains, sizeof(uint32_t));
        if (!mydevice->domainIDArray) {
            strErr=snprintf(_cuda_vector.cmp_info.disabled_reason, PAPI_MAX_STR_LEN,
                "Could not allocate %lu bytes of memory for device domain ID array", mydevice->maxDomains*sizeof(CUpti_EventDomainID));
            _cuda_vector.cmp_info.disabled_reason[PAPI_MAX_STR_LEN-1]=0;    // force null termination.
            if (strErr > PAPI_MAX_STR_LEN) HANDLE_STRING_ERROR;    
            return (PAPI_ENOMEM);
        }

        /* For each domain, get event counts in domainNumEvents[] */
        for(domainNum = 0; domainNum < mydevice->maxDomains; domainNum++) {     // For each domain,
            CUpti_EventDomainID domainID = mydevice->domainIDArray[domainNum];  // .. make a copy of the domain ID.
            /* Get num events in domain */
            cuptiError=(*cuptiEventDomainGetNumEventsPtr) (domainID, &mydevice->domainIDNumEvents[domainNum]);
            if (cuptiError != CUPTI_SUCCESS) {
                const char *errstr;
               (*cuptiGetResultStringPtr)(cuptiError, &errstr);
                strErr=snprintf(_cuda_vector.cmp_info.disabled_reason, PAPI_MAX_STR_LEN,
                    "Function cuptiEventDomaintGetNumEvents() failed; error code=%d [%s].", cuptiError, errstr);
                _cuda_vector.cmp_info.disabled_reason[PAPI_MAX_STR_LEN-1]=0;    // force null termination.
                if (strErr > PAPI_MAX_STR_LEN) HANDLE_STRING_ERROR;    
                return(PAPI_EMISC);    
            }

            maxEventSize += mydevice->domainIDNumEvents[domainNum];             // keep track of overall number of events.
        } // end for each domain.
    } // end of for each device.

    // Increase maxEventSize for metrics on this device.
    for(deviceNum = 0; deviceNum < gctxt->deviceCount; deviceNum++) {               // for each device,
        uint32_t maxMetrics = 0;
        CUptiResult cuptiRet;
        mydevice = &gctxt->deviceArray[deviceNum];                                  // Get cuda_device_desc pointer.
        cuptiRet = (*cuptiDeviceGetNumMetricsPtr) (mydevice->cuDev, &maxMetrics);   // Read the # metrics on this device.
        if (cuptiRet != CUPTI_SUCCESS || maxMetrics < 1) continue;                  // If no metrics, skip to next device.
        maxEventSize += maxMetrics;                                                 // make room for metrics we discover later.
    } // end for each device.

    /* Allocate space for all events and descriptors */
    gctxt->availEventKind = (CUpti_ActivityKind *) papi_calloc(maxEventSize, sizeof(CUpti_ActivityKind));
    if (!gctxt->availEventKind) {
        strErr=snprintf(_cuda_vector.cmp_info.disabled_reason, PAPI_MAX_STR_LEN,
            "Could not allocate %lu bytes of memory for availEventKind.", maxEventSize*sizeof(CUpti_ActivityKind));
        _cuda_vector.cmp_info.disabled_reason[PAPI_MAX_STR_LEN-1]=0;    // force null termination.
        if (strErr > PAPI_MAX_STR_LEN) HANDLE_STRING_ERROR;    
        return (PAPI_ENOMEM);
    }
    gctxt->availEventDeviceNum = (int *) papi_calloc(maxEventSize, sizeof(int));
    if (!gctxt->availEventDeviceNum) {
        strErr=snprintf(_cuda_vector.cmp_info.disabled_reason, PAPI_MAX_STR_LEN,
            "Could not allocate %lu bytes of memory for availEventDeviceNum.", maxEventSize*sizeof(int));
        _cuda_vector.cmp_info.disabled_reason[PAPI_MAX_STR_LEN-1]=0;    // force null termination.
        if (strErr > PAPI_MAX_STR_LEN) HANDLE_STRING_ERROR;    
        return (PAPI_ENOMEM);
    }
    gctxt->availEventIDArray = (CUpti_EventID *) papi_calloc(maxEventSize, sizeof(CUpti_EventID));
    if (!gctxt->availEventIDArray) {
        strErr=snprintf(_cuda_vector.cmp_info.disabled_reason, PAPI_MAX_STR_LEN,
            "Could not allocate %lu bytes of memory for availEventIDArray.", maxEventSize*sizeof(CUpti_EventID));
        _cuda_vector.cmp_info.disabled_reason[PAPI_MAX_STR_LEN-1]=0;    // force null termination.
        if (strErr > PAPI_MAX_STR_LEN) HANDLE_STRING_ERROR;    
        return (PAPI_ENOMEM);
    }
    gctxt->availEventIsBeingMeasuredInEventset = (uint32_t *) papi_calloc(maxEventSize, sizeof(uint32_t));
    if (!gctxt->availEventIsBeingMeasuredInEventset) {
        strErr=snprintf(_cuda_vector.cmp_info.disabled_reason, PAPI_MAX_STR_LEN,
            "Could not allocate %lu bytes of memory for availEventIsBeingMeasured.", maxEventSize*sizeof(uint32_t));
        _cuda_vector.cmp_info.disabled_reason[PAPI_MAX_STR_LEN-1]=0;    // force null termination.
        if (strErr > PAPI_MAX_STR_LEN) HANDLE_STRING_ERROR;    
        return (PAPI_ENOMEM);
    }
    gctxt->availEventDesc = (cuda_name_desc_t *) papi_calloc(maxEventSize, sizeof(cuda_name_desc_t));
    if (!gctxt->availEventDesc) {
        strErr=snprintf(_cuda_vector.cmp_info.disabled_reason, PAPI_MAX_STR_LEN,
            "Could not allocate %lu bytes of memory for availEventDesc.", maxEventSize*sizeof(cuda_name_desc_t));
        _cuda_vector.cmp_info.disabled_reason[PAPI_MAX_STR_LEN-1]=0;    // force null termination.
        if (strErr > PAPI_MAX_STR_LEN) HANDLE_STRING_ERROR;    
        return (PAPI_ENOMEM);
    }

    // Record all events on each device, and their descriptions.
    uint32_t idxEventArray = 0;
    for(deviceNum = 0; deviceNum < gctxt->deviceCount; deviceNum++) {           // loop through each device.
        mydevice = &gctxt->deviceArray[deviceNum];                              // get a pointer to the cuda_device_desc struct.

        // For each domain, get and store event IDs, names, descriptions.
        for(domainNum = 0; domainNum < mydevice->maxDomains; domainNum++) {         // loop through the domains in this device.

            /* Get domain id */
            CUpti_EventDomainID domainID = mydevice->domainIDArray[domainNum];      // get the domain id,
            uint32_t domainNumEvents = mydevice->domainIDNumEvents[domainNum];      // get the number of events in it.

            // SUBDBG( "For device %d domain %d domainID %d numEvents %d\n", mydevice->cuDev, domainNum, domainID, domainNumEvents );

            CUpti_EventID *domainEventIDArray =                                         // Make space for the events in this domain.
                (CUpti_EventID *) papi_calloc(domainNumEvents, sizeof(CUpti_EventID));  // ..
            if (!domainEventIDArray) {
                strErr=snprintf(_cuda_vector.cmp_info.disabled_reason, PAPI_MAX_STR_LEN,
                    "Could not allocate %lu bytes of memory for domainEventIDArray.", domainNumEvents*sizeof(CUpti_EventID));
                _cuda_vector.cmp_info.disabled_reason[PAPI_MAX_STR_LEN-1]=0;    // force null termination.
                if (strErr > PAPI_MAX_STR_LEN) HANDLE_STRING_ERROR;    
                return (PAPI_ENOMEM);
            }

            size_t domainEventArraySize = domainNumEvents * sizeof(CUpti_EventID);      // compute size of array we allocated.
            // Enumerate the events in the domain,
            cuptiError=(*cuptiEventDomainEnumEventsPtr)(domainID, &domainEventArraySize, domainEventIDArray);
            if (cuptiError != CUPTI_SUCCESS) {
                const char *errstr;
                (*cuptiGetResultStringPtr)(cuptiError, &errstr);
                strErr=snprintf(_cuda_vector.cmp_info.disabled_reason, PAPI_MAX_STR_LEN,
                    "Function cuptiEventDomainEnumEvents() failed; error code=%d [%s].", cuptiError, errstr);
                _cuda_vector.cmp_info.disabled_reason[PAPI_MAX_STR_LEN-1]=0;    // force null termination.
                if (strErr > PAPI_MAX_STR_LEN) HANDLE_STRING_ERROR;    
                return(PAPI_EMISC);    
            }

            for(eventNum = 0; eventNum < domainNumEvents; eventNum++) {                 // Loop through the events in this domain.
                CUpti_EventID myeventCuptiEventId = domainEventIDArray[eventNum];       // .. get this event,
                gctxt->availEventKind[idxEventArray] = CUPTI_ACTIVITY_KIND_EVENT;       // .. record the kind,
                gctxt->availEventIDArray[idxEventArray] = myeventCuptiEventId;          // .. record the id,
                gctxt->availEventDeviceNum[idxEventArray] = deviceNum;                  // .. record the device number,

                tmpSizeBytes = PAPI_MAX_STR_LEN - 1 * sizeof(char);                     // .. compute size of name,
                cuptiError=(*cuptiEventGetAttributePtr)(myeventCuptiEventId,CUPTI_EVENT_ATTR_NAME, &tmpSizeBytes, tmpStr);                      // .. into tmpStr.
                if (cuptiError != CUPTI_SUCCESS) {
                    const char *errstr;
                    (*cuptiGetResultStringPtr)(cuptiError, &errstr);
                    strErr=snprintf(_cuda_vector.cmp_info.disabled_reason, PAPI_MAX_STR_LEN,
                        "Function cuptiEventGetAttribute(EVENT_NAME) failed; error code=%d [%s].", cuptiError, errstr);
                    _cuda_vector.cmp_info.disabled_reason[PAPI_MAX_STR_LEN-1]=0;    // force null termination.
                    if (strErr > PAPI_MAX_STR_LEN) HANDLE_STRING_ERROR;    
                    return(PAPI_EMISC);    
                }

                snprintf(gctxt->availEventDesc[idxEventArray].name, PAPI_MAX_STR_LEN,   // record expanded name for papi user.
                    "event:%s:device=%d", tmpStr, deviceNum);
                gctxt->availEventDesc[idxEventArray].name[PAPI_MAX_STR_LEN - 1] = '\0'; // ensure null termination.
                char *nameTmpPtr = gctxt->availEventDesc[idxEventArray].name;           // For looping, get pointer to name.
                for(ii = 0; ii < (int) strlen(nameTmpPtr); ii++) {                      // Replace spaces with underscores.
                    if(nameTmpPtr[ii] == ' ') nameTmpPtr[ii] = '_';                     // ..
                }

                /* Save description in the native event array */
                tmpSizeBytes = PAPI_2MAX_STR_LEN - 1 * sizeof(char);                    // Most space to use for description.
                cuptiError=(*cuptiEventGetAttributePtr)(myeventCuptiEventId,
                    CUPTI_EVENT_ATTR_SHORT_DESCRIPTION, &tmpSizeBytes,
                    gctxt->availEventDesc[idxEventArray].description);
                if (cuptiError != CUPTI_SUCCESS) {
                    const char *errstr;
                    (*cuptiGetResultStringPtr)(cuptiError, &errstr);
                    strErr=snprintf(_cuda_vector.cmp_info.disabled_reason, PAPI_MAX_STR_LEN,
                        "Function cuptiEventGetAttribute(EVENT_NAME) failed; error code=%d [%s].", cuptiError, errstr);
                    _cuda_vector.cmp_info.disabled_reason[PAPI_MAX_STR_LEN-1]=0;    // force null termination.
                    if (strErr > PAPI_MAX_STR_LEN) HANDLE_STRING_ERROR;    
                    return(PAPI_EMISC);    
                }
                gctxt->availEventDesc[idxEventArray].description[PAPI_2MAX_STR_LEN - 1] = '\0'; // Ensure null terminator.
                gctxt->availEventDesc[idxEventArray].numMetricEvents = 0;                       // Not a metric.
                gctxt->availEventDesc[idxEventArray].metricEvents = NULL;                       // No space allocated.
                /* Increment index past events in this domain to start of next domain */
                idxEventArray++;                                                        // Bump total number of events.
            } // end of events in this domain.

            papi_free(domainEventIDArray);                                              // done with temp space.
        } // end of domain loop within device.
    } // end of device loop, for events.

    // Now we retrieve and store all METRIC info for each device; this includes
    // both cuda metrics and nvlink metrics.
    int firstMetricIdx = idxEventArray;
    int maxUnenumEvents = 0;
    int idxAllEvents = 0;
    cuda_all_events_t *localAllEvents = NULL; 

    SUBDBG("Checking for metrics\n");
    for (deviceNum = 0; deviceNum < gctxt->deviceCount; deviceNum++) {

        // This is a sensitive protocol. We require a context on each device to
        // be able to eliminate multi-pass metrics. The problem is that we may
        // be working with an un-initialized (cuInit) or not, and we may be
        // working with an application's non-primary context or not, and we may
        // have to create a primary context, or not. We have tried doing a
        // cudaSetDevice(), which is supposed to create primary context if it
        // is not present -- it creates something, but it is unusable. The same
        // is true for cudaFree(). We have tried to just cuCtxCreate() our own,
        // that works if the application has not done a cuCtxCreate(), but it
        // fails if the application *has* done a cuCtxCreate().
        // cuDevicePrimaryCtxRetain() creates a context, but doesn't set it as
        // the current context. (The manual says it does, but experimentation
        // shows differently: if the current context is NOT the primary
        // context, it is not replaced.) We check to make sure the current context (userCtx) 
        // is not the same as the primary context, if they differ we push the primary, which
        // automatically does a cudaSetDevice(), it works, and we can pop it
        // later (restoring the application's context, if any). But only if we pushed it.

        // Get/create primary context for device, must later
        // cuDevicePrimaryCtxRelease(deviceNum). Does not make
        // context active; push to make it active.
       
        CU_CALL((*cuDevicePrimaryCtxRetainPtr) (&currCuCtx, deviceNum), 
            return(PAPI_EMISC););

        if (currCuCtx != userCuCtx) { 
            CU_CALL((*cuCtxPushCurrentPtr) (currCuCtx), return(PAPI_EMISC));
        }

        uint32_t maxMetrics = 0, i, j;
        CUpti_MetricID *metricIdList = NULL;
        CUptiResult cuptiRet;
        mydevice = &gctxt->deviceArray[deviceNum];                                  // Get cuda_device_desc pointer.
        cuptiRet = (*cuptiDeviceGetNumMetricsPtr) (mydevice->cuDev, &maxMetrics);   // Read the # metrics on this device.
        if (cuptiRet != CUPTI_SUCCESS || maxMetrics < 1) continue;                  // If no metrics, skip to next device.

        SUBDBG("Device %d: Checking each of the (maxMetrics) %d metrics\n", deviceNum, maxMetrics);

        // Make a temporary list of the metric Ids to add to the available named collectables.
        size_t size = maxMetrics * sizeof(CUpti_EventID);
        metricIdList = (CUpti_MetricID *) papi_calloc(maxMetrics, sizeof(CUpti_EventID));
        if (!metricIdList) {
            strErr=snprintf(_cuda_vector.cmp_info.disabled_reason, PAPI_MAX_STR_LEN,
                "Could not allocate %lu bytes of memory for metricIdList.", maxMetrics*sizeof(CUpti_EventID));
            _cuda_vector.cmp_info.disabled_reason[PAPI_MAX_STR_LEN-1]=0;    // force null termination.
            if (strErr > PAPI_MAX_STR_LEN) HANDLE_STRING_ERROR;    
            if (currCuCtx != userCuCtx) { 
                CU_CALL((*cuCtxPopCurrentPtr) (&currCuCtx), return(PAPI_EMISC));
            }
            CU_CALL((*cuDevicePrimaryCtxReleasePtr) (deviceNum), return(PAPI_EMISC));
            return (PAPI_ENOMEM);
        }

        cuptiError=(*cuptiDeviceEnumMetricsPtr)(mydevice->cuDev, &size, metricIdList);  // Enumerate into metricIDList.
        if (cuptiError != CUPTI_SUCCESS) {
            const char *errstr;
            (*cuptiGetResultStringPtr)(cuptiError, &errstr);
            strErr=snprintf(_cuda_vector.cmp_info.disabled_reason, PAPI_MAX_STR_LEN,
                "Function cuptiDeviceEnumMetrics failed; error code=%d [%s].", cuptiError, errstr);
            _cuda_vector.cmp_info.disabled_reason[PAPI_MAX_STR_LEN-1]=0;    // force null termination.
            if (strErr > PAPI_MAX_STR_LEN) HANDLE_STRING_ERROR;    
            if (currCuCtx != userCuCtx) { 
                CU_CALL((*cuCtxPopCurrentPtr) (&currCuCtx), return(PAPI_EMISC));
            }
            CU_CALL((*cuDevicePrimaryCtxReleasePtr) (deviceNum), return(PAPI_EMISC));
            return(PAPI_EMISC);    
        }

        // Elimination loop for metrics we cannot support.
        for (i=0, j=0; i<maxMetrics; i++) {                                         // process each metric Id.
            size = PAPI_MIN_STR_LEN-1;                                              // Most bytes allowed to be written.
            cuptiError=(*cuptiMetricGetAttributePtr) (metricIdList[i], CUPTI_METRIC_ATTR_NAME, &size, (uint8_t *) tmpStr);
            if (cuptiError != CUPTI_SUCCESS) {
                const char *errstr;
                (*cuptiGetResultStringPtr)(cuptiError, &errstr);
                strErr=snprintf(_cuda_vector.cmp_info.disabled_reason, PAPI_MAX_STR_LEN,
                    "Function cuptiMetricGetAttribute(METRIC_NAME)) failed; error code=%d [%s].", cuptiError, errstr);
                _cuda_vector.cmp_info.disabled_reason[PAPI_MAX_STR_LEN-1]=0;    // force null termination.
                if (strErr > PAPI_MAX_STR_LEN) HANDLE_STRING_ERROR;    
                if (currCuCtx != userCuCtx) { 
                    CU_CALL((*cuCtxPopCurrentPtr) (&currCuCtx), return(PAPI_EMISC));
                }
                CU_CALL((*cuDevicePrimaryCtxReleasePtr) (deviceNum), return(PAPI_EMISC));
                return(PAPI_EMISC);    
            }

            // Note that 'size' also returned total bytes written.
            tmpStr[size] = '\0';

            // We reject anything requiring more than 1 set.

            #if defined(TIME_MULTIPASS_ELIM)
            long long start_ns = PAPI_get_real_nsec();
            #endif 

            CUpti_EventGroupSets *thisEventGroupSets = NULL;
            cuptiError=(*cuptiMetricCreateEventGroupSetsPtr) (
                currCuCtx,
                sizeof(CUpti_MetricID),
                &metricIdList[i],
                &thisEventGroupSets);

            // Some metric names fail cuptiMetricCreateEventGroupSets(), if they
            // do we just exclude them, same as if numSets>1. 
            if (cuptiError != CUPTI_SUCCESS) {
                  const char *errstr;
                  (*cuptiGetResultStringPtr) (cuptiError, &errstr);
                  // fprintf(stderr, "%s:%s:%i metric '%s:device=%d' failed cuptiMetricCreateEventGroupSets() cuptiError=%d [%s].\n", __FILE__, __func__, __LINE__, tmpStr, deviceNum, cuptiError, errstr);
                continue;
            } // else fprintf(stderr, "%s:%i cuptiMetricCreateEventGroupSets() success.\n", __FILE__, __LINE__);
            
            int numSets = 0;                                                        // # of sets (passes) required.
            if (thisEventGroupSets != NULL) {
                numSets=thisEventGroupSets->numSets;                                // Get sets if a grouping is necessary.
                cuptiError=(*cuptiEventGroupSetsDestroyPtr) (thisEventGroupSets);     // Done with this.
               if (cuptiError != CUPTI_SUCCESS) {
                  const char *errstr;
                  (*cuptiGetResultStringPtr) (cuptiError, &errstr);
                  strErr=snprintf(_cuda_vector.cmp_info.disabled_reason, PAPI_MAX_STR_LEN,
                     "Function cuptiEventGroupSetsDestroy() failed; error code=%d [%s].", cuptiError, errstr);
                _cuda_vector.cmp_info.disabled_reason[PAPI_MAX_STR_LEN-1]=0;    // force null termination.
                if (strErr > PAPI_MAX_STR_LEN) HANDLE_STRING_ERROR;    
                if (currCuCtx != userCuCtx) { 
                    CU_CALL((*cuCtxPopCurrentPtr) (&currCuCtx), return(PAPI_EMISC));
                }
                CU_CALL((*cuDevicePrimaryCtxReleasePtr) (deviceNum), return(PAPI_EMISC));
                return(PAPI_EMISC);    
               } // else fprintf(stderr, "%s:%i cuptiEventGroupSetsDestroy() success.\n", __FILE__, __LINE__);
            } else {
               strErr=snprintf(_cuda_vector.cmp_info.disabled_reason, PAPI_MAX_STR_LEN,
                  "Function cuptiMetricCreateEventGroupSets() returned an invalid NULL pointer.");
                _cuda_vector.cmp_info.disabled_reason[PAPI_MAX_STR_LEN-1]=0;    // force null termination.
               if (strErr > PAPI_MAX_STR_LEN) HANDLE_STRING_ERROR;    
                if (currCuCtx != userCuCtx) { 
                    CU_CALL((*cuCtxPopCurrentPtr) (&currCuCtx), return(PAPI_EMISC));
                }
                CU_CALL((*cuDevicePrimaryCtxReleasePtr) (deviceNum), return(PAPI_EMISC));
               return(PAPI_EMISC);    
            }

            #if defined(TIME_MULTIPASS_ELIM)
            long long net_ns = PAPI_get_real_nsec() - start_ns;
            elim_ns += net_ns;
            #endif 

            if (numSets > 1) {                                                // skip this metric too many passes.
                // fprintf(stderr, "%s:%i skipping metric %s has %i sets.\n", __FILE__, __LINE__, tmpStr, numSets);
                continue;
            }

            metricIdList[j++] = metricIdList[i];                                    // we are compressing if we skipped any.
        } // end elimination loop.

        // Done with eliminations, the rest are valid.
        maxMetrics = j;                                                             // Change the number to process.

        // Eliminations accomplished, now add the valid metric Ids to the list.
        for(i = 0; i < maxMetrics; i++) {                                           // for each id,
            gctxt->availEventIDArray[idxEventArray] = metricIdList[i];              // add to the list of collectables.
            gctxt->availEventKind[idxEventArray] = CUPTI_ACTIVITY_KIND_METRIC;      // Indicate it is a metric.
            gctxt->availEventDeviceNum[idxEventArray] = deviceNum;                  // remember the device number.
            size = PAPI_MAX_STR_LEN;
            cuptiError=(*cuptiMetricGetAttributePtr) (metricIdList[i], CUPTI_METRIC_ATTR_NAME, &size, (uint8_t *) tmpStr);
            if (cuptiError != CUPTI_SUCCESS) {
                const char *errstr;
                (*cuptiGetResultStringPtr)(cuptiError, &errstr);
                strErr=snprintf(_cuda_vector.cmp_info.disabled_reason, PAPI_MAX_STR_LEN,
                    "Function cuptiMetricGetAttribute(METRIC_NAME)) failed; error code=%d [%s].", cuptiError, errstr);
                _cuda_vector.cmp_info.disabled_reason[PAPI_MAX_STR_LEN-1]=0;    // force null termination.
                if (strErr > PAPI_MAX_STR_LEN) HANDLE_STRING_ERROR;    
                if (currCuCtx != userCuCtx) { 
                    CU_CALL((*cuCtxPopCurrentPtr) (&currCuCtx), return(PAPI_EMISC));
                }
                CU_CALL((*cuDevicePrimaryCtxReleasePtr) (deviceNum), return(PAPI_EMISC));
                return(PAPI_EMISC);    
            }

            if (size >= PAPI_MAX_STR_LEN) {                                         // Truncate if we don't have room for the name.
                gctxt->availEventDesc[idxEventArray].name[PAPI_MAX_STR_LEN - 1] = '\0';
            }

            size_t MV_KindSize = sizeof(CUpti_MetricValueKind);
            cuptiError=(*cuptiMetricGetAttributePtr)(metricIdList[i], CUPTI_METRIC_ATTR_VALUE_KIND, 
                &MV_KindSize, &gctxt->availEventDesc[idxEventArray].MV_Kind);
            if (cuptiError != CUPTI_SUCCESS) {
                const char *errstr;
                (*cuptiGetResultStringPtr)(cuptiError, &errstr);
                strErr=snprintf(_cuda_vector.cmp_info.disabled_reason, PAPI_MAX_STR_LEN,
                    "Function cuptiMetricGetAttribute(METRIC_KIND)) failed; error code=%d [%s].", cuptiError, errstr);
                _cuda_vector.cmp_info.disabled_reason[PAPI_MAX_STR_LEN-1]=0;    // force null termination.
                if (strErr > PAPI_MAX_STR_LEN) HANDLE_STRING_ERROR;    
                if (currCuCtx != userCuCtx) { 
                    CU_CALL((*cuCtxPopCurrentPtr) (&currCuCtx), return(PAPI_EMISC));
                }
                CU_CALL((*cuDevicePrimaryCtxReleasePtr) (deviceNum), return(PAPI_EMISC));
                return(PAPI_EMISC);    
            }

            snprintf(gctxt->availEventDesc[idxEventArray].name, PAPI_MAX_STR_LEN,   // .. develop name for papi user in tmpStr.
                "metric:%s:device=%d", tmpStr, deviceNum);

            size = PAPI_2MAX_STR_LEN-1;                                             // Most bytes to return.
            cuptiError=(*cuptiMetricGetAttributePtr)(metricIdList[i], CUPTI_METRIC_ATTR_LONG_DESCRIPTION, 
                &size, (uint8_t *) gctxt->availEventDesc[idxEventArray].description);
            if (cuptiError != CUPTI_SUCCESS) {
                const char *errstr;
                (*cuptiGetResultStringPtr)(cuptiError, &errstr);
                strErr=snprintf(_cuda_vector.cmp_info.disabled_reason, PAPI_MAX_STR_LEN,
                    "Function cuptiMetricGetAttribute(METRIC_LONG_DESC)) failed; error code=%d [%s].", cuptiError, errstr);
                _cuda_vector.cmp_info.disabled_reason[PAPI_MAX_STR_LEN-1]=0;    // force null termination.
                if (strErr > PAPI_MAX_STR_LEN) HANDLE_STRING_ERROR;    
                if (currCuCtx != userCuCtx) { 
                    CU_CALL((*cuCtxPopCurrentPtr) (&currCuCtx), return(PAPI_EMISC));
                }
                CU_CALL((*cuDevicePrimaryCtxReleasePtr) (deviceNum), return(PAPI_EMISC));
                return(PAPI_EMISC);    
            }

            // Note that 'size' also returned total bytes written.
            gctxt->availEventDesc[idxEventArray].description[size] = '\0';          // Always z-terminate.

            // Now we get all the sub-events of this metric.
            uint32_t numSubs;
            CUpti_MetricID itemId = metricIdList[i];                                //.. shortcut to metric id.
            cuptiError=(*cuptiMetricGetNumEventsPtr) (itemId, &numSubs);            // .. Get number of sub-events in metric.
            if (cuptiError != CUPTI_SUCCESS) {
                const char *errstr;
                (*cuptiGetResultStringPtr)(cuptiError, &errstr);
                strErr=snprintf(_cuda_vector.cmp_info.disabled_reason, PAPI_MAX_STR_LEN,
                    "Function cuptiMetricGetNumEvents() failed; error code=%d [%s].", cuptiError, errstr);
                _cuda_vector.cmp_info.disabled_reason[PAPI_MAX_STR_LEN-1]=0;    // force null termination.
                if (strErr > PAPI_MAX_STR_LEN) HANDLE_STRING_ERROR;    
                if (currCuCtx != userCuCtx) { 
                    CU_CALL((*cuCtxPopCurrentPtr) (&currCuCtx), return(PAPI_EMISC));
                }
                CU_CALL((*cuDevicePrimaryCtxReleasePtr) (deviceNum), return(PAPI_EMISC));
                return(PAPI_EINVAL);    
            }

            size_t sizeBytes = numSubs * sizeof(CUpti_EventID);                     // .. compute size of array we need.
            CUpti_EventID *subEventIds = papi_malloc(sizeBytes);                    // .. Make the space.
            if (!subEventIds) {
                strErr=snprintf(_cuda_vector.cmp_info.disabled_reason, PAPI_MAX_STR_LEN,
                    "Could not allocate %lu bytes of memory for subEventIds.", sizeBytes);
                _cuda_vector.cmp_info.disabled_reason[PAPI_MAX_STR_LEN-1]=0;    // force null termination.
                if (strErr > PAPI_MAX_STR_LEN) HANDLE_STRING_ERROR;    
                if (currCuCtx != userCuCtx) { 
                    CU_CALL((*cuCtxPopCurrentPtr) (&currCuCtx), return(PAPI_EMISC));
                }
                CU_CALL((*cuDevicePrimaryCtxReleasePtr) (deviceNum), return(PAPI_EMISC));
                return (PAPI_ENOMEM);
            }

            cuptiError=(*cuptiMetricEnumEventsPtr)(itemId, &sizeBytes, subEventIds);
            if (cuptiError != CUPTI_SUCCESS) {
                const char *errstr;
                (*cuptiGetResultStringPtr)(cuptiError, &errstr);
                strErr=snprintf(_cuda_vector.cmp_info.disabled_reason, PAPI_MAX_STR_LEN,
                    "Function cuptiMetricEnumEvents() failed; error code=%d [%s].", cuptiError, errstr);
                _cuda_vector.cmp_info.disabled_reason[PAPI_MAX_STR_LEN-1]=0;    // force null termination.
                if (strErr > PAPI_MAX_STR_LEN) HANDLE_STRING_ERROR;    
                if (currCuCtx != userCuCtx) { 
                    CU_CALL((*cuCtxPopCurrentPtr) (&currCuCtx), return(PAPI_EMISC));
                }
                CU_CALL((*cuDevicePrimaryCtxReleasePtr) (deviceNum), return(PAPI_EMISC));
                return(PAPI_EINVAL);    
            }

            gctxt->availEventDesc[idxEventArray].metricEvents = subEventIds;        // .. Copy the array pointer for IDs.
            gctxt->availEventDesc[idxEventArray].numMetricEvents = numSubs;         // .. Copy number of elements in it.
            maxUnenumEvents += numSubs;                                             // .. a rough size for unenum event array.

            idxEventArray++;                                                        // count another collectable found.
        } // end maxMetrics loop.

        papi_free(metricIdList);                                                    // Done with this enumeration of metrics.

        if (currCuCtx != userCuCtx) { 
            CU_CALL((*cuCtxPopCurrentPtr) (&currCuCtx), return(PAPI_EMISC));
        }

        CU_CALL((*cuDevicePrimaryCtxReleasePtr) (deviceNum),
            return(PAPI_EMISC));
    } // end of device loop, for metrics.

    //-------------------------------------------------------------------------
    // The NVIDIA code, by design, zeros counters once events are read. PAPI
    // promises monotonically increasing performance counters. So we have to
    // accumulate the counters in-between reads. We make a new list here, 
    // which includes unenumerated events, so we can do that.
    //-------------------------------------------------------------------------
    // Build an all Events array. Over-specify the number of entries.
    localAllEvents = calloc(maxUnenumEvents+firstMetricIdx, sizeof(cuda_all_events_t));
    CHECK_PRINT_EVAL(localAllEvents == NULL, "Malloc failed", return (PAPI_ENOMEM));
    if (!localAllEvents) {
        strErr=snprintf(_cuda_vector.cmp_info.disabled_reason, PAPI_MAX_STR_LEN,
            "Could not allocate %lu bytes of memory for localAllEvents.", (maxUnenumEvents+firstMetricIdx)*sizeof(cuda_all_events_t));
        _cuda_vector.cmp_info.disabled_reason[PAPI_MAX_STR_LEN-1]=0;    // force null termination.
        if (strErr > PAPI_MAX_STR_LEN) HANDLE_STRING_ERROR;    
        return (PAPI_ENOMEM);
    }

    unsigned int i,j;
    int k;
   
    // Begin by populating with all fixed events. 
    for (k=0; k<firstMetricIdx; k++) {
        localAllEvents[k].eventId = gctxt->availEventIDArray[k];         // CUpti EventID.
        localAllEvents[k].deviceNum = gctxt->availEventDeviceNum[k];     // Device.
        localAllEvents[k].idx = k;                                       // Index into table.
        localAllEvents[k].nonCumulative = 0;                             // flag if spot or constant event.
    }        
      
    idxAllEvents = firstMetricIdx;
    for (i = firstMetricIdx; i<idxEventArray; i++) {
        uint32_t numSubs=gctxt->availEventDesc[i].numMetricEvents;
        #ifdef PRODUCE_EVENT_REPORT
        fprintf(stderr, "%s %d SubEvents:\n", gctxt->availEventDesc[i].name, numSubs);
        #endif 
        // Look for any subEvents that are NOT in the array of raw events
        // we have already composed, and add to array. 
        // i=current metric idx, j is subEvent entry within it,
        // k index is search item within known events.
        for (j=0; j<numSubs; j++) {
            #ifdef PRODUCE_EVENT_REPORT
            fprintf(stderr, "    0x%08X = ",gctxt->availEventDesc[i].metricEvents[j]); 
            #endif 
            // search for this subEventId in our list.
            for (k=0; k<firstMetricIdx; k++) {
                if (gctxt->availEventIDArray[k] ==                  // existing event id
                    gctxt->availEventDesc[i].metricEvents[j] &&     // metric event and subEvent id,
                    gctxt->availEventDeviceNum[k] ==                // existing event device, 
                    gctxt->availEventDeviceNum[i]) break;           // subEvent device.
                }

             // If we found it, report but move on to next subEvent,
             // we do not need to add this to the list as a newly
             // discovered event.
            if (k < firstMetricIdx) {
                #ifdef PRODUCE_EVENT_REPORT
                fprintf(stderr, "%s\n", gctxt->availEventDesc[k].name);
                #endif 
                continue;
            }

            // Here, we did not find it in the list of normal events, so
            // we have to add it in.
            #ifdef PRODUCE_EVENT_REPORT
            fprintf(stderr, "?\n");      
            #endif 
            localAllEvents[idxAllEvents].eventId = 
                gctxt->availEventDesc[i].metricEvents[j];
            localAllEvents[idxAllEvents].deviceNum = 
                gctxt->availEventDeviceNum[i];
            localAllEvents[idxAllEvents].idx = -1;
            localAllEvents[idxAllEvents].nonCumulative = 0;
            idxAllEvents++;
        }
    } // end 'for each metric' search for unique subevents. 

    gctxt->availEventSize = idxEventArray;

    // We should have an array of all possible events, with duplicates.
    // Sort into ascending order by event #, device #.
    qsort(localAllEvents, idxAllEvents, sizeof(cuda_all_events_t), ascAllEvents);

    // condense to remove duplicates. i scans list,
    // j holds count (and index) of next unique eventId.
    j=1;
    for (k=1; k<idxAllEvents; k++) {
        if (localAllEvents[k].eventId == localAllEvents[k-1].eventId &&
            localAllEvents[k].deviceNum == localAllEvents[k-1].deviceNum) continue;
        // found a new EventId.
        localAllEvents[j].eventId   = localAllEvents[k].eventId;
        localAllEvents[j].deviceNum = localAllEvents[k].deviceNum;
        localAllEvents[j].idx       = localAllEvents[k].idx;
        j++;
    }

    gctxt->numAllEvents = j;
    gctxt->allEvents = localAllEvents;

    #ifdef PRODUCE_EVENT_REPORT
    fprintf(stderr, "\nFull Event Report:\n"); 
    for (k=0; k<(signed) j; k++) {
        fprintf(stderr, "Event=0x%08x  Device=%d Name=", 
        gctxt->allEvents[k].eventId, gctxt->allEvents[k].deviceNum);
        int idx=gctxt->allEvents[k].idx;
        if (idx >= 0) {                                             // If a known event,
            fprintf(stderr, "%s\n", gctxt->availEventDesc[idx].name);
        } else {
            fprintf(stderr, "?\n");
        }
    }

    fprintf(stderr, "UnEnumerated Events Total Usage: %d Unique: %d.\n", idxAllEvents-firstMetricIdx, j-firstMetricIdx);
    #endif 

#ifdef EXPOSE_UNENUMERATED_EVENTS /* To help with Unenum event exploration: */
    /* Reallocate space for all events and descriptors to make room. */
    maxEventSize += (j-firstMetricIdx); 
    gctxt->availEventKind = (CUpti_ActivityKind *) papi_realloc(gctxt->availEventKind, maxEventSize * sizeof(CUpti_ActivityKind));
            if (!gctxt->availEventKind) {
                strErr=snprintf(_cuda_vector.cmp_info.disabled_reason, PAPI_MAX_STR_LEN,
                    "Could not allocate %lu bytes of memory for availEventKind.", maxEventSize * sizeof(CUpti_ActivityKind));
                _cuda_vector.cmp_info.disabled_reason[PAPI_MAX_STR_LEN-1]=0;    // force null termination.
                if (strErr > PAPI_MAX_STR_LEN) HANDLE_STRING_ERROR;    
                return (PAPI_ENOMEM);
            }

    gctxt->availEventDeviceNum = (int *) papi_realloc(gctxt->availEventDeviceNum,maxEventSize * sizeof(int));
            if (!gctxt->availEventDeviceNum) {
                strErr=snprintf(_cuda_vector.cmp_info.disabled_reason, PAPI_MAX_STR_LEN,
                    "Could not allocate %lu bytes of memory for availEventDeviceNum.", maxEventSize * sizeof(int));
                _cuda_vector.cmp_info.disabled_reason[PAPI_MAX_STR_LEN-1]=0;    // force null termination.
                if (strErr > PAPI_MAX_STR_LEN) HANDLE_STRING_ERROR;    
                return (PAPI_ENOMEM);
            }

    gctxt->availEventIDArray = (CUpti_EventID *) papi_realloc(gctxt->availEventIDArray,maxEventSize * sizeof(CUpti_EventID));
            if (!gctxt->availEventIDArray) {
                strErr=snprintf(_cuda_vector.cmp_info.disabled_reason, PAPI_MAX_STR_LEN,
                    "Could not allocate %lu bytes of memory for availEventIDArray.", maxEventSize * sizeof(CUpti_EventID));
                _cuda_vector.cmp_info.disabled_reason[PAPI_MAX_STR_LEN-1]=0;    // force null termination.
                if (strErr > PAPI_MAX_STR_LEN) HANDLE_STRING_ERROR;    
                return (PAPI_ENOMEM);
            }

    gctxt->availEventIsBeingMeasuredInEventset = (uint32_t *) papi_realloc(gctxt->availEventIsBeingMeasuredInEventset,maxEventSize * sizeof(uint32_t));
            if (!gctxt->availEventIsBeingMeasuredInEventset) {
                strErr=snprintf(_cuda_vector.cmp_info.disabled_reason, PAPI_MAX_STR_LEN,
                    "Could not allocate %lu bytes of memory for availEventIsBeingMeasured.", maxEventSize * sizeof(uint32_t));
                _cuda_vector.cmp_info.disabled_reason[PAPI_MAX_STR_LEN-1]=0;    // force null termination.
                if (strErr > PAPI_MAX_STR_LEN) HANDLE_STRING_ERROR;    
                return (PAPI_ENOMEM);
            }

    gctxt->availEventDesc = (cuda_name_desc_t *) papi_realloc(gctxt->availEventDesc,maxEventSize * sizeof(cuda_name_desc_t));
            if (!gctxt->availEventDesc) {
                strErr=snprintf(_cuda_vector.cmp_info.disabled_reason, PAPI_MAX_STR_LEN,
                    "Could not allocate %lu bytes of memory for availEventDesc.", maxEventSize * sizeof(cuda_name_desc_t));
                _cuda_vector.cmp_info.disabled_reason[PAPI_MAX_STR_LEN-1]=0;    // force null termination.
                if (strErr > PAPI_MAX_STR_LEN) HANDLE_STRING_ERROR;    
                return (PAPI_ENOMEM);
            }

    for (k=0; k<(signed) j; k++) {
        int idx=gctxt->allEvents[k].idx;
        if (idx < 0) {
            gctxt->availEventKind[idxEventArray] = CUPTI_ACTIVITY_KIND_EVENT;           // .. record the kind,
            gctxt->availEventIDArray[idxEventArray] = gctxt->allEvents[k].eventId;      // .. record the id,
            gctxt->availEventDeviceNum[idxEventArray] = gctxt->allEvents[k].deviceNum;  // .. record the device number,
            // We have tried to get the names of these events using
            // cuptiEventGetAttribute() with CUPTI_EVENT_ATTR_NAME,
            // it just returns "event_name" for all them.
            snprintf(gctxt->availEventDesc[idxEventArray].name, PAPI_MAX_STR_LEN,       // record expanded name for papi user.
                "unenum_event:0x%08X:device=%d", 
                gctxt->allEvents[k].eventId, 
                gctxt->allEvents[k].deviceNum);
            gctxt->availEventDesc[idxEventArray].name[PAPI_MAX_STR_LEN - 1] = '\0'; // ensure null termination.
            snprintf(gctxt->availEventDesc[idxEventArray].description, PAPI_2MAX_STR_LEN - 1,
            "Unenumerated Event used in a metric.");
            gctxt->availEventDesc[idxEventArray].numMetricEvents = 0;                       // Not a metric.
            gctxt->availEventDesc[idxEventArray].metricEvents = NULL;                       // No space allocated.
            idxEventArray++;                                                        // Bump total number of events.
        }
    } 

    gctxt->availEventSize = idxEventArray;
#endif /* END IF we should expose Unenumerated Events */

    #if defined(TIME_MULTIPASS_ELIM)
    fprintf(stderr, "%s:%i metric set>1 elimination usec=%lld for %d events.\n", __FILE__, __LINE__, (elim_ns+500)/1000, idxEventArray);
    #endif 

    // Restore user context, if we had one.
    if (userCuCtx != NULL) {
        CU_CALL((*cuCtxSetCurrentPtr) (userCuCtx),
            return (PAPI_EMISC););
    } else {
        // If the application did not have a current context, restore their device number.
        CUDA_CALL((*cudaSetDevicePtr)(userDeviceNum), 
            return(PAPI_EMISC););
    }        

    return 0;
} // end _cuda_add_native_events


/*
  This routine tries to convert all CUPTI values to long long values.
  If the CUPTI value is an integer type, it is cast to long long.  If
  the CUPTI value is a percent, it is multiplied by 100 to return the
  integer percentage.  If the CUPTI value is a double, the value
  is cast to long long... this can be a severe truncation.
 */
static int _cuda_convert_metric_value_to_long_long(CUpti_MetricValue metricValue, CUpti_MetricValueKind valueKind, long long int *papiValue)
{
    union {
        long long ll;
        double fp;
    } tmpValue;

    SUBDBG("Try to convert the CUPTI metric value kind (index %d) to PAPI value (long long or double)\n", valueKind);
    switch (valueKind) {
    case CUPTI_METRIC_VALUE_KIND_DOUBLE:
        SUBDBG("Metric double %f\n", metricValue.metricValueDouble);
        tmpValue.ll = (long long)(metricValue.metricValueDouble);
        //CHECK_PRINT_EVAL(tmpValue.fp - metricValue.metricValueDouble > 1e-6, "Error converting metric\n", return (PAPI_EMISC));
        break;
    case CUPTI_METRIC_VALUE_KIND_UINT64:
        SUBDBG("Metric uint64 = %llu\n", (unsigned long long) metricValue.metricValueUint64);
        tmpValue.ll = (long long) (metricValue.metricValueUint64);
        CHECK_PRINT_EVAL(tmpValue.ll - metricValue.metricValueUint64 > 1e-6, "Error converting metric\n", return (PAPI_EMISC));
        break;
    case CUPTI_METRIC_VALUE_KIND_INT64:
        SUBDBG("Metric int64 = %lld\n", (long long) metricValue.metricValueInt64);
        tmpValue.ll = (long long) (metricValue.metricValueInt64);
        CHECK_PRINT_EVAL(tmpValue.ll - metricValue.metricValueInt64 > 1e-6, "Error converting metric\n", return (PAPI_EMISC));
        break;
    case CUPTI_METRIC_VALUE_KIND_PERCENT:
        SUBDBG("Metric percent = %f%%\n", metricValue.metricValuePercent);
        tmpValue.ll = (long long)(metricValue.metricValuePercent*100);
        //CHECK_PRINT_EVAL(tmpValue.ll - metricValue.metricValuePercent > 1e-6, "Error converting metric\n", return (PAPI_EMISC));
        break;
    case CUPTI_METRIC_VALUE_KIND_THROUGHPUT:
        SUBDBG("Metric throughput %llu bytes/sec\n", (unsigned long long) metricValue.metricValueThroughput);
        tmpValue.ll = (long long) (metricValue.metricValueThroughput);
        CHECK_PRINT_EVAL(tmpValue.ll - metricValue.metricValueThroughput > 1e-6, "Error converting metric\n", return (PAPI_EMISC));
        break;
    case CUPTI_METRIC_VALUE_KIND_UTILIZATION_LEVEL:
        SUBDBG("Metric utilization level %u\n", (unsigned int) metricValue.metricValueUtilizationLevel);
        tmpValue.ll = (long long) (metricValue.metricValueUtilizationLevel);
        CHECK_PRINT_EVAL(tmpValue.ll - metricValue.metricValueUtilizationLevel > 1e-6, "Error converting metric\n", return (PAPI_EMISC));
        break;
    default:
        CHECK_PRINT_EVAL(1, "ERROR: unsupported metric value kind", return (PAPI_EINVAL));
        exit(-1);
    }

    *papiValue = tmpValue.ll;
    return (PAPI_OK);
} // end routine


/* ****************************************************************************
 *******************  BEGIN PAPI's COMPONENT REQUIRED FUNCTIONS  *************
 **************************************************************************** */

/*
 * This is called whenever a thread is initialized.
 */
static int _cuda_init_thread(hwd_context_t * ctx)
{
    (void) ctx;
    SUBDBG("Entering\n");

    return PAPI_OK;
}


/* Initialize hardware counters, setup the function vector table
 * and get hardware information, this routine is called when the
 * PAPI process is initialized (IE PAPI_library_init)
 */
/* NOTE: only called by main thread (not by every thread) !!! Starting
   in CUDA 4.0, multiple CPU threads can access the same CUDA
   context. This is a much easier programming model then pre-4.0 as
   threads - using the same context - can share memory, data,
   etc. It's possible to create a different context for each
   thread. That's why CUDA context creation is done in
   CUDA_init_component() (called only by main thread) rather than
   CUDA_init() or CUDA_init_control_state() (both called by each
   thread). */
static int _cuda_init_component(int cidx)
{
    SUBDBG("Entering with component idx: %d\n", cidx);
<<<<<<< HEAD
    int rv;
=======
    _cuda_vector.cmp_info.CmpIdx = cidx;

    _cuda_vector.cmp_info.num_native_events = -1;
    _cuda_vector.cmp_info.num_cntrs = -1;
    _cuda_vector.cmp_info.num_mpx_cntrs = -1;

    return PAPI_OK;
}

  /* Initialize hardware counters, setup the function vector table
 * and get hardware information, this routine is called when the
 * PAPI process is initialized (IE PAPI_library_init)
 */
/* NOTE: only called by main thread (not by every thread) !!! Starting
   in CUDA 4.0, multiple CPU threads can access the same CUDA
   context. This is a much easier programming model then pre-4.0 as
   threads - using the same context - can share memory, data,
   etc. It's possible to create a different context for each
   thread. That's why CUDA context creation is done in
   CUDA_init_component() (called only by main thread) rather than
   CUDA_init() or CUDA_init_control_state() (both called by each
   thread). */
static int _cuda_init_private(void)
{
    int rv, err = PAPI_OK;
    PAPI_lock(COMPONENT_LOCK);
    if (_cuda_vector.cmp_info.initialized) goto cuda_init_private_exit;

    SUBDBG("Private init with component idx: %d\n", _cuda_vector.cmp_info.CmpIdx);
>>>>>>> 0bb8be90
    /* link in all the cuda libraries and resolve the symbols we need to use */
    if(_cuda_linkCudaLibraries() != PAPI_OK) {
        SUBDBG("Dynamic link of CUDA libraries failed, component will be disabled.\n");
        SUBDBG("See disable reason in papi_component_avail output for more details.\n");
        err = (PAPI_ENOSUPP);
        goto cuda_init_private_exit;
    }

    /* Create the structure */
    if(!global_cuda_context) {
        global_cuda_context = (cuda_context_t *) papi_calloc(1, sizeof(cuda_context_t));
        if (global_cuda_context == NULL) {
            int strErr=strErr=snprintf(_cuda_vector.cmp_info.disabled_reason, PAPI_MAX_STR_LEN,
                "Could not allocate %lu bytes of memory for global_cuda_context.", sizeof(cuda_context_t));
            _cuda_vector.cmp_info.disabled_reason[PAPI_MAX_STR_LEN-1]=0;    // force null termination.
            if (strErr > PAPI_MAX_STR_LEN) HANDLE_STRING_ERROR;    
            err = (PAPI_ENOMEM);
            goto cuda_init_private_exit;
        }
    }
    /* Get list of all native CUDA events supported */
    rv = _cuda_add_native_events(global_cuda_context);
    if(rv != 0) {
        err = (rv);
        goto cuda_init_private_exit;
    }
    /* Export some information */
    _cuda_vector.cmp_info.num_native_events = global_cuda_context->availEventSize;
    _cuda_vector.cmp_info.num_cntrs = _cuda_vector.cmp_info.num_native_events;
    _cuda_vector.cmp_info.num_mpx_cntrs = _cuda_vector.cmp_info.num_native_events;
    err = PAPI_OK;

cuda_init_private_exit:
    _cuda_vector.cmp_info.initialized = 1;
    _cuda_vector.cmp_info.disabled = err;

    PAPI_unlock(COMPONENT_LOCK);

    return (err);
} // end init_component


/* Setup a counter control state.
 *   In general a control state holds the hardware info for an
 *   EventSet.
 */
static int _cuda_init_control_state(hwd_control_state_t * ctrl)
{
    SUBDBG("Entering\n");
    (void) ctrl;
    DO_SOME_CHECKING(&_cuda_vector);
    //_cuda_check_n_initialize(&_cuda_vector);

    cuda_context_t *gctxt = global_cuda_context;

    CHECK_PRINT_EVAL(!gctxt, "Error: The PAPI CUDA component needs to be initialized first", return (PAPI_ENOINIT));
    /* If no events were found during the initial component initialization, return error */
    if(global_cuda_context->availEventSize <= 0) {
        strncpy(_cuda_vector.cmp_info.disabled_reason, "ERROR CUDA: No events exist", PAPI_MAX_STR_LEN);
        return (PAPI_EMISC);
    }
    /* If it does not exist, create the global structure to hold CUDA contexts and active events */
    if(!global_cuda_control) {
        global_cuda_control = (cuda_control_t *) papi_calloc(1, sizeof(cuda_control_t));
        global_cuda_control->countOfActiveCUContexts = 0;
        global_cuda_control->activeEventCount = 0;
    }

    return PAPI_OK;
} // end cuda_init_control_state

/* Triggered by eventset operations like add or remove.  For CUDA, needs to be
 * called multiple times from each separate CUDA context with the events to be
 * measured from that context.  For each context, create eventgroups for the
 * events.
 */

/* Note: NativeInfo_t is defined in papi_internal.h */
static int _cuda_update_control_state(hwd_control_state_t * ctrl,
    NativeInfo_t * nativeInfo, int nativeCount, hwd_context_t * ctx)
{
    SUBDBG("Entering with nativeCount %d\n", nativeCount);
    (void) ctx;
    DO_SOME_CHECKING(&_cuda_vector);

    cuda_control_t *gctrl = global_cuda_control;    // We don't use the passed-in parameter, we use a global.
    cuda_context_t *gctxt = global_cuda_context;    // We don't use the passed-in parameter, we use a global.
    int currDeviceNum;
    CUcontext currCuCtx;
    int eventContextIdx;
    CUcontext eventCuCtx;
    int index, ii, ee, cc;

    /* Return if no events */
    if(nativeCount == 0)
        return (PAPI_OK);

    // Get deviceNum.
    CUDA_CALL((*cudaGetDevicePtr) (&currDeviceNum), return (PAPI_EMISC));
    SUBDBG("currDeviceNum %d \n", currDeviceNum);

    // cudaFree(NULL) does nothing real, but initializes a new cuda context
    // if one does not exist. This prevents cuCtxGetCurrent() from failing.
    // If it returns an error, we ignore it.
    CUDA_CALL((*cudaFreePtr) (NULL), );
    CU_CALL((*cuCtxGetCurrentPtr) (&currCuCtx), return (PAPI_EMISC));
    SUBDBG("currDeviceNum %d cuCtx %p \n", currDeviceNum, currCuCtx);

    /* Handle user request of events to be monitored */
    for (ii = 0; ii < nativeCount; ii++) {                                  // For each event provided by caller,
        index              = nativeInfo[ii].ni_event;                       // Get the index of the event (in the global context).
        char *eventName    = gctxt->availEventDesc[index].name;             // Shortcut to name.
        int numMetricEvents= gctxt->availEventDesc[index].numMetricEvents;  // Get if this is an event (=0) or metric (>0).
        int eventDeviceNum = gctxt->availEventDeviceNum[index];             // Device number for this event.
        (void) eventName;                                                   // Useful in checkpoint and debug, don't warn if not used.

        /* if this event is already added continue to next ii, if not, mark it as being added */
        _papi_hwi_lock( COMPONENT_LOCK );
        if (gctxt->availEventIsBeingMeasuredInEventset[index] == 1) {       // If already being collected, skip it.
            SUBDBG("Skipping event %s which is already added\n", eventName);
            continue;
        } else {
            gctxt->availEventIsBeingMeasuredInEventset[index] = 1;          // If not being collected yet, flag it as being collected now.
        }

        /* Find context/control in papicuda, creating it if does not exist */
        for(cc = 0; cc < (int) gctrl->countOfActiveCUContexts; cc++) {              // Scan all active contexts.
            CHECK_PRINT_EVAL(cc >= PAPICUDA_MAX_COUNTERS, "Exceeded hardcoded maximum number of contexts (PAPICUDA_MAX_COUNTERS)", 
                _papi_hwi_unlock( COMPONENT_LOCK ); return (PAPI_EMISC));

            if(gctrl->arrayOfActiveCUContexts[cc]->deviceNum == eventDeviceNum) {   // If this cuda context is for the device for this event,
                eventCuCtx = gctrl->arrayOfActiveCUContexts[cc]->cuCtx;             // Remember that context.
                SUBDBG("Event %s device %d already has a cuCtx %p registered\n", eventName, eventDeviceNum, eventCuCtx);

                if(eventCuCtx != currCuCtx)                                         // If that is not our CURRENT context, push and make it so.
                    CU_CALL((*cuCtxSetCurrentPtr) (eventCuCtx),                     // .. Set as current.
                        _papi_hwi_unlock( COMPONENT_LOCK ); return (PAPI_EMISC));     // .. .. on failure.
                break;                                                              // .. exit the loop.
            } // end if found.
        } // end loop through active contexts.

        if(cc == (int) gctrl->countOfActiveCUContexts) {                            // If we never found the context, create one.
            SUBDBG("Event %s device %d does not have a cuCtx registered yet...\n", eventName, eventDeviceNum);
            if(currDeviceNum != eventDeviceNum) {                           // .. If we need to switch to another device,
                CUDA_CALL((*cudaSetDevicePtr) (eventDeviceNum),             // .. .. set the device pointer to the event's device.
                    _papi_hwi_unlock( COMPONENT_LOCK ); return (PAPI_EMISC)); // .. .. .. (on failure).
                CUDA_CALL((*cudaFreePtr) (NULL), );                           // .. .. ignore any error; used to force init of a context..
                CU_CALL((*cuCtxGetCurrentPtr) (&eventCuCtx),                // .. .. So we can get a pointer to it.
                    _papi_hwi_unlock( COMPONENT_LOCK ); return (PAPI_EMISC)); // .. .. .. On failure.
            } else {                                                        // .. If we are already on the right device,
                eventCuCtx = currCuCtx;                                     // .. .. just get the current context.
            }

            gctrl->arrayOfActiveCUContexts[cc] = papi_calloc(1, sizeof(cuda_active_cucontext_t));   // allocate a structure.
            CHECK_PRINT_EVAL(gctrl->arrayOfActiveCUContexts[cc] == NULL, "Memory allocation for new active context failed", 
                _papi_hwi_unlock( COMPONENT_LOCK ); return (PAPI_ENOMEM));
            gctrl->arrayOfActiveCUContexts[cc]->deviceNum = eventDeviceNum; // Fill in everything.
            gctrl->arrayOfActiveCUContexts[cc]->cuCtx = eventCuCtx;
            gctrl->arrayOfActiveCUContexts[cc]->allEventsCount = 0;         // All events read by this context on this device.
            gctrl->arrayOfActiveCUContexts[cc]->ctxActiveCount = 0;         // active events being read by this context on this device.
            gctrl->countOfActiveCUContexts++;
            SUBDBG("Added a new context deviceNum %d cuCtx %p ... now countOfActiveCUContexts is %d\n", eventDeviceNum, eventCuCtx, gctrl->countOfActiveCUContexts);
        } // end if we needed to create a new context.

        //---------------------------------------------------------------------
        // We found the context, or created it, and the index is in cc.
        //---------------------------------------------------------------------
        eventContextIdx = cc;
        cuda_active_cucontext_t *eventctrl = gctrl->arrayOfActiveCUContexts[eventContextIdx];   // get the context for this event.

        // We need to get all the events (or sub-events of a metric) and add
        // them to our list of all events. Note we only check if we exceed the
        // bounds of the allEvents[] array; everything added to any other array
        // results in at least ONE add to allEvents[], so it will fail before
        // or coincident with any other array. TC

        CUpti_EventID itemId = gctxt->availEventIDArray[index];                 // event (or metric) ID.

        if (numMetricEvents == 0) {                                             // Dealing with a simple event.
            eventctrl->allEvents[eventctrl->allEventsCount++] = itemId;         // add to aggregate list, count it.
            if (eventctrl->allEventsCount >= PAPICUDA_MAX_COUNTERS) {           // .. Fail if we exceed size of array.
                SUBDBG("Num events (generated by metric) exceeded PAPICUDA_MAX_COUNTERS\n");
                _papi_hwi_unlock( COMPONENT_LOCK ); return(PAPI_EINVAL);
            }
        } else {                                                                // dealing with a metric.
            // cuda events and metrics have already been skipped if duplicates,
            // but we can't say the same for sub-events of a metric. We need to
            // check we don't duplicate them in allEvents.

            for(ee = 0; ee < numMetricEvents; ee++) {                           // For each event retrieved,
                int aeIdx;
                CUpti_EventID myId = gctxt->availEventDesc[index].metricEvents[ee]; // collect the sub-event ID.

                for (aeIdx=0; aeIdx<(int) eventctrl->allEventsCount; aeIdx++) {     // loop through existing events.
                    if (eventctrl->allEvents[aeIdx] == myId) break;                 // break out if duplicate found.
                }

                if (aeIdx < (int) eventctrl->allEventsCount) continue;              // Don't add if already present.
                eventctrl->allEvents[eventctrl->allEventsCount++] = myId;           // add event to the all array.

                if (eventctrl->allEventsCount >= PAPICUDA_MAX_COUNTERS) {       // Fail if we exceed size of array.
                    SUBDBG("Num events (generated by metric) exceeded PAPICUDA_MAX_COUNTERS\n");
                    _papi_hwi_unlock( COMPONENT_LOCK ); return(PAPI_EINVAL);
                }
            } // end for each event in metric.
        } // end if we must process all sub-events of a metric.

        // Record index of this active event back into the nativeInfo
        // structure.

        nativeInfo[ii].ni_position = gctrl->activeEventCount;

        // Record index of this active event within this context. We need this
        // so after we read this context, we can move values (or compute
        // metrics and move values) into their proper position within the
        // activeValues[] array.

        eventctrl->ctxActiveEvents[eventctrl->ctxActiveCount++] =       // within this active_cucontext.
            gctrl->activeEventCount;                                    // ..

        // Record in internal gctrl arrays.
        // so we have a succinct list of active events and metrics; this will
        // be useful for performance especially on metrics, where we must
        // compose values.

        CHECK_PRINT_EVAL(gctrl->activeEventCount == PAPICUDA_MAX_COUNTERS - 1, "Exceeded maximum num of events (PAPI_MAX_COUNTERS)", return (PAPI_EMISC));
        gctrl->activeEventIndex[gctrl->activeEventCount] = index;
        gctrl->activeEventValues[gctrl->activeEventCount] = 0;
        gctrl->activeEventCount++;

        // EventGroupSets does an analysis to creates 'sets' of events that
        // can be collected simultaneously, i.e. the application must be
        // run once per set. CUpti calls these 'passes'. We don't allow
        // such combinations, there is no way to tell a PAPI user to run
        // their application multiple times.  WITHIN a single set are
        // EventGroups which are collected simultaneously but must be read
        // separately because each group applies to a separate domain.  So
        // we don't mind that; but we must exit with an invalid combination
        // if numsets > 1, indicating the most recent event requested
        // cannot be collected simultaneously with the others.

        // We destroy any existing eventGroupSets, and then create one for the
        // new set of events.

        SUBDBG("Create eventGroupSets for context (destroy pre-existing) (nativeCount %d, allEventsCount %d) \n", gctrl->activeEventCount, eventctrl->allEventsCount);
        if(eventctrl->allEventsCount > 0) {                                         // If we have events...
            // SUBDBG("Destroy previous eventGroupPasses for the context \n");
            if(eventctrl->eventGroupSets != NULL) {                                 // if we have a previous analysis;
                CUPTI_CALL((*cuptiEventGroupSetsDestroyPtr)                         // .. Destroy it.
                    (eventctrl->eventGroupSets), 
                    _papi_hwi_unlock( COMPONENT_LOCK ); return (PAPI_EMISC));         // .. If we can't, return error.
                eventctrl->eventGroupSets = NULL;                                   // .. Reset pointer.
            }

            size_t sizeBytes = (eventctrl->allEventsCount) * sizeof(CUpti_EventID); // compute bytes in the array.

            // SUBDBG("About to create eventGroupPasses for the context (sizeBytes %zu) \n", sizeBytes);
#ifdef PAPICUDA_KERNEL_REPLAY_MODE
            CUPTI_CALL((*cuptiEnableKernelReplayModePtr) (eventCuCtx),
                _papi_hwi_unlock( COMPONENT_LOCK ); return (PAPI_ECMP));
            CUPTI_CALL((*cuptiEventGroupSetsCreatePtr)
                (eventCuCtx, sizeBytes, eventctrl->allEvents,
                &eventctrl->eventGroupSets),
                _papi_hwi_unlock( COMPONENT_LOCK ); return (PAPI_ECMP));

#else // Normal operation.
            // Note: We no longer fail if this collection mode does not work. It will only work
            // on TESLA devices, and is desirable there (not restricted to the kernel). But it
            // is not available on other models (including GTX) and we shouldn't fail without it.
            CUPTI_CALL((*cuptiSetEventCollectionModePtr)
                (eventCuCtx,CUPTI_EVENT_COLLECTION_MODE_CONTINUOUS), );

// CUPTI provides two routines to create EventGroupSets, one is used
// here cuptiEventGroupSetsCreate(), the other is for metrics, it will
// automatically collect the events needed for a metric. It is called
// cuptiMetricCreateEventGroupSets(). We have checked and these two routines
// produce groups of the same size with the same event IDs, and work equally.

            CUPTI_CALL((*cuptiEventGroupSetsCreatePtr)
                (eventCuCtx, sizeBytes, eventctrl->allEvents,
                &eventctrl->eventGroupSets),
                _papi_hwi_unlock( COMPONENT_LOCK ); return (PAPI_EMISC));

            if (eventctrl->eventGroupSets->numSets > 1) {                       // If more than one pass is required,
                SUBDBG("Error occurred: The combined CUPTI events cannot be collected simultaneously ... try different events\n");
                _cuda_cleanup_eventset(ctrl);                                // Will do cuptiEventGroupSetsDestroy() to clean up memory.
                _papi_hwi_unlock( COMPONENT_LOCK ); return(PAPI_ECOMBO);
            } else  {
                SUBDBG("Created eventGroupSets. nativeCount %d, allEventsCount %d. Sets (passes-required) = %d) \n", gctrl->activeEventCount, eventctrl->allEventsCount, eventctrl->eventGroupSets->numSets);
            }

#endif // #if/#else/#endif on PAPICUDA_KERNEL_REPLAY_MODE

        } // end if we had any events.

        if(eventCuCtx != currCuCtx)                                                 // restore original caller context if we changed it.
            CU_CALL((*cuCtxSetCurrentPtr) (currCuCtx), 
                _papi_hwi_unlock( COMPONENT_LOCK ); return (PAPI_EMISC));

    }
    _papi_hwi_unlock( COMPONENT_LOCK );
    return (PAPI_OK);
} // end PAPI_update_control_state.


// Triggered by PAPI_start().
// For CUDA component, switch to each context and start all eventgroups.
static int _cuda_start(hwd_context_t * ctx, hwd_control_state_t * ctrl)
{
    SUBDBG("Entering\n");
    (void) ctx;
    (void) ctrl;
    cuda_control_t *gctrl = global_cuda_control;
    cuda_context_t *gctxt = global_cuda_context;
    uint32_t ii, gg, cc;
    int saveDeviceNum = -1;

    SUBDBG("Reset all active event values\n");
    // Zeroing values for the local read.
    _papi_hwi_lock( COMPONENT_LOCK );
    for(ii = 0; ii < gctrl->activeEventCount; ii++) {
        gctrl->activeEventValues[ii] = 0;
    }

    // Zeroing cumulative values at start.
    for(ii = 0; ii < gctxt->numAllEvents; ii++) {
        gctxt->allEvents[ii].cumulativeValue = 0;
    }

    SUBDBG("Save current context, then switch to each active device/context and enable eventgroups\n");
    CUDA_CALL((*cudaGetDevicePtr) (&saveDeviceNum),
        _papi_hwi_unlock( COMPONENT_LOCK ); return (PAPI_EMISC));

    CUPTI_CALL((*cuptiGetTimestampPtr) (&gctrl->cuptiStartTimestampNs),
        _papi_hwi_unlock( COMPONENT_LOCK ); return (PAPI_EMISC));

    for(cc = 0; cc < gctrl->countOfActiveCUContexts; cc++) {                    // For each context,
        int eventDeviceNum = gctrl->arrayOfActiveCUContexts[cc]->deviceNum;     // .. get device number.
        CUcontext eventCuCtx = gctrl->arrayOfActiveCUContexts[cc]->cuCtx;       // .. get this context,
        SUBDBG("Set to device %d cuCtx %p \n", eventDeviceNum, eventCuCtx);
        if(eventDeviceNum != saveDeviceNum) {                                   // .. If we need to switch,
            CU_CALL((*cuCtxPushCurrentPtr) (eventCuCtx),                        // .. .. push current on stack, use this one.
                _papi_hwi_unlock( COMPONENT_LOCK ); return (PAPI_EMISC));
        }

        CUpti_EventGroupSets *eventGroupSets =                                  // .. Shortcut to eventGroupSets for this context.
            gctrl->arrayOfActiveCUContexts[cc]->eventGroupSets;                 // ..
            CUpti_EventGroupSet *groupset = &eventGroupSets->sets[0];           // .. There can be only one set of groups.
            for(gg = 0; gg < groupset->numEventGroups; gg++) {                  // .. For each group within this groupset,
                uint32_t one = 1;
                CUPTI_CALL((*cuptiEventGroupSetAttributePtr) (                  // .. .. Say we want to profile all domains.
                    groupset->eventGroups[gg],
                    CUPTI_EVENT_GROUP_ATTR_PROFILE_ALL_DOMAIN_INSTANCES,
                    sizeof(uint32_t), &one),
                    _papi_hwi_unlock( COMPONENT_LOCK ); return (PAPI_EMISC));     // .. .. on failure of call.
            } // end for each group.

            CUPTI_CALL((*cuptiEventGroupSetEnablePtr) (groupset),               // .. Enable all groups in set (start collecting).
                _papi_hwi_unlock( COMPONENT_LOCK ); return (PAPI_EMISC));         // .. .. on failure of call.

        if(eventDeviceNum != saveDeviceNum) {                                   // .. If we pushed a context,
            CU_CALL((*cuCtxPopCurrentPtr) (&eventCuCtx),                        // .. Pop it.
                _papi_hwi_unlock( COMPONENT_LOCK ); return (PAPI_EMISC));         // .. .. on failure of call.
        }
    } // end of loop on all contexts.

    _papi_hwi_unlock( COMPONENT_LOCK );
    return (PAPI_OK);                                                           // We started all groups.
} // end routine.

// Triggered by PAPI_read().  For CUDA component, switch to each context, read
// all the eventgroups, and put the values in the correct places. Note that
// parameters (ctx, ctrl, flags) are all ignored. The design of this components
// doesn't pay attention to PAPI EventSets, because ONLY ONE is ever allowed
// for a component.  So instead of maintaining ctx and ctrl, we use global
// variables to keep track of the one and only eventset.  Note that **values is
// where we have to give PAPI the address of an array of the values we read (or
// composed).
// ALSO note, cuda resets all event counters to zero after a read, while PAPI
// promises monotonically increasing counters (from PAPI_start()). So we have
// to synthesize that.

static int _cuda_read(hwd_context_t * ctx, hwd_control_state_t * ctrl, long long **values, int flags)
{
    SUBDBG("Entering\n");
    (void) ctx;
    (void) ctrl;
    (void) flags;
    cuda_control_t *gctrl = global_cuda_control;
    cuda_context_t *gctxt = global_cuda_context;
    uint32_t gg, i, j, cc;
    int saveDeviceNum;

    _papi_hwi_lock( COMPONENT_LOCK );
    // Get read time stamp
    CUPTI_CALL((*cuptiGetTimestampPtr)                                          // Read current timestamp.
        (&gctrl->cuptiReadTimestampNs),
        _papi_hwi_unlock( COMPONENT_LOCK ); return (PAPI_EMISC));
    uint64_t durationNs = gctrl->cuptiReadTimestampNs -
                          gctrl->cuptiStartTimestampNs;                         // compute duration from start.
    gctrl->cuptiStartTimestampNs = gctrl->cuptiReadTimestampNs;                 // Change start to value just read.

    SUBDBG("Save current context, then switch to each active device/context and enable context-specific eventgroups\n");
    CUDA_CALL((*cudaGetDevicePtr) (&saveDeviceNum), _papi_hwi_unlock( COMPONENT_LOCK ); return (PAPI_EMISC));       // Save Caller's current device number on entry.

    for(cc = 0; cc < gctrl->countOfActiveCUContexts; cc++) {                    // For each active context,
        cuda_active_cucontext_t *activeCuCtxt =
            gctrl->arrayOfActiveCUContexts[cc];                                 // A shortcut.
        int currDeviceNum = activeCuCtxt->deviceNum;                            // Get the device number.
        CUcontext currCuCtx = activeCuCtxt->cuCtx;                              // Get the actual CUcontext.

        SUBDBG("Set to device %d cuCtx %p \n", currDeviceNum, currCuCtx);
        if(currDeviceNum != saveDeviceNum) {                                    // If my current is not the same as callers,
            CU_CALL((*cuCtxPushCurrentPtr) (currCuCtx),                         // .. Push the current, and replace with mine.
               _papi_hwi_unlock( COMPONENT_LOCK ); return (PAPI_EMISC));        // Note, cuCtxPushCurrent()  implicitly includes a cudaSetDevice().
        } else {                                                                // If my current IS the same as callers,
            CU_CALL((*cuCtxSetCurrentPtr) (currCuCtx),                          // .. No push. Just set the current.
                _papi_hwi_unlock( COMPONENT_LOCK ); return (PAPI_EMISC));       // .. .. on failure of call.
        }

        CU_CALL((*cuCtxSynchronizePtr) (),                                      // Block until device finishes all prior tasks.
            _papi_hwi_unlock( COMPONENT_LOCK ); return (PAPI_EMISC));           // .. on failure of call.
        CUpti_EventGroupSets *myEventGroupSets =  activeCuCtxt->eventGroupSets; // Make a copy of pointer to EventGroupSets.

        uint32_t numEvents, numInstances, numTotalInstances;
        size_t sizeofuint32num = sizeof(uint32_t);
        CUpti_EventDomainID groupDomainID;
        size_t groupDomainIDSize = sizeof(groupDomainID);
        CUdevice cudevice = gctxt->deviceArray[currDeviceNum].cuDev;            // Make a copy of the current device.

        // For each pass, we get the event groups that can be read together.
        // But since elsewhere, we don't allow events to be added that would
        // REQUIRE more than one pass, this will always be just ONE pass. So we
        // only need to loop over the groups.

        CUpti_EventGroupSet *groupset = &myEventGroupSets->sets[0];             // The one and only set.
        SUBDBG("Read events in this context\n");
        int AEIdx = 0;                                                          // we will be over-writing the allEvents array.

        for (gg = 0; gg < groupset->numEventGroups; gg++) {                     // process each eventgroup within the groupset.
            CUpti_EventGroup group = groupset->eventGroups[gg];                 // Shortcut to the group.

            CUPTI_CALL((*cuptiEventGroupGetAttributePtr)                        // Get 'groupDomainID' for this group.
                (group, CUPTI_EVENT_GROUP_ATTR_EVENT_DOMAIN_ID,
                &groupDomainIDSize, &groupDomainID),
                _papi_hwi_unlock( COMPONENT_LOCK ); return (PAPI_EMISC));       // .. on failure of call.

            // 'numTotalInstances' and 'numInstances are needed for scaling
            // the values retrieved. (Nvidia instructions and samples).
            CUPTI_CALL((*cuptiDeviceGetEventDomainAttributePtr)                 // Get 'numTotalInstances' for this domain.
                (cudevice,
                groupDomainID,
                CUPTI_EVENT_DOMAIN_ATTR_TOTAL_INSTANCE_COUNT,
                &sizeofuint32num,
                &numTotalInstances),
                _papi_hwi_unlock( COMPONENT_LOCK ); return (PAPI_EMISC));       // .. on failure of call.

            CUPTI_CALL((*cuptiEventGroupGetAttributePtr)                        // Get 'numInstances' for this domain.
                (group,
                CUPTI_EVENT_GROUP_ATTR_INSTANCE_COUNT,
                &sizeofuint32num,
                &numInstances),
                _papi_hwi_unlock( COMPONENT_LOCK ); return (PAPI_EMISC));       // .. on failure of call.

            CUPTI_CALL((*cuptiEventGroupGetAttributePtr)                        // Get 'numEvents' in this group.
                (group,
                CUPTI_EVENT_GROUP_ATTR_NUM_EVENTS,
                &sizeofuint32num,
                &numEvents),
                _papi_hwi_unlock( COMPONENT_LOCK ); return (PAPI_EMISC));       // .. on failure of call.

            // Now we will read all events in this group; aggregate the values
            // and then distribute them.  We do not calculate metrics here;
            // wait until all groups are read and all values are available.

            size_t resultArrayBytes        = sizeof(uint64_t) * numEvents * numTotalInstances;
            size_t eventIdArrayBytes       = sizeof(CUpti_EventID) * numEvents;
            size_t numCountersRead         = 2;

            CUpti_EventID *eventIdArray = (CUpti_EventID *) papi_malloc(eventIdArrayBytes);
            uint64_t *resultArray       = (uint64_t *)      papi_malloc(resultArrayBytes);
            uint64_t *aggrResultArray   = (uint64_t *)      papi_calloc(numEvents, sizeof(uint64_t));

            if (eventIdArray == NULL || resultArray == NULL || aggrResultArray == NULL) {
                fprintf(stderr, "%s:%i failed to allocate memory.\n", __FILE__, __LINE__);
                _papi_hwi_unlock( COMPONENT_LOCK );                             // .. on failure of malloc.
                return(PAPI_EMISC);
            }

            for (i=0; i<(resultArrayBytes/sizeof(uint64_t)); i++) resultArray[i]=0;

            CUPTI_CALL( (*cuptiEventGroupReadAllEventsPtr)                      // Read all events.
                (group, CUPTI_EVENT_READ_FLAG_NONE,                             // This flag is the only allowed flag.
                &resultArrayBytes, resultArray,
                &eventIdArrayBytes, eventIdArray,
                &numCountersRead),
                _papi_hwi_unlock( COMPONENT_LOCK ); return (PAPI_EMISC));       // .. on failure of call.

            // Now (per Nvidia) we must sum up all domains for each event.
            // Arrangement of 2-d Array returned in resultArray:
            //    domain instance 0: event0 event1 ... eventN
            //    domain instance 1: event0 event1 ... eventN
            //    ...
            //    domain instance M: event0 event1 ... eventN
            // But we accumulate by column, event[0], event[1], etc.

            for (i = 0; i < numEvents; i++) {                                   // outer loop is column (event) we are on.
                for (j = 0; j < numTotalInstances; j++) {                       // inner loop is row (instance) we are on.
                    aggrResultArray[i] += resultArray[i + numEvents * j];       // accumulate the column.
                }
            }

            // We received an eventIdArray; note this is not necessarily in the
            // same order as we added them; CUpti can reorder them when sorting
            // them into groups.  However, the total number of events must be
            // the same, so now as we read each group, we just overwrite the
            // allEvents[] and allEventValues[] arrays. It doesn't make a
            // difference to cuptiGetMetricValue what order the events appear
            // in.

            // After all these groups are read, allEvents will be complete, and
            // we can use it to compute the metrics and move metric and event
            // values back into user order.

            for (i=0; i<numEvents; i++) {                                               // For each event in eventIdArray (just this group),
                CUpti_EventID myId = eventIdArray[i];                                   // shortcut for the event id within this group.
                activeCuCtxt->allEvents[AEIdx] = myId;                                  // Overwrite All Events id.
                activeCuCtxt->allEventValues[AEIdx++] = aggrResultArray[i];             // Overwrite all events value; increment position.
            } // end loop for each event.

            papi_free(eventIdArray);
            papi_free(resultArray);
            papi_free(aggrResultArray);
        } // end of an event group.

        // We have finished all event groups within this context; allEvents[]
        // and allEventValues[] are populated. Now we must update the
        // cumulative totals.
        for (i=0; i<(unsigned) AEIdx; i++) {
            CUpti_EventID myId = activeCuCtxt->allEvents[i]; 
            int myIdx = _search_all_events(gctxt, myId, currDeviceNum);
            if (myIdx < 0) {
                fprintf(stderr, "Failed to find event 0x%08X device=%d.\n", myId, currDeviceNum);
                continue;
            }

            if (gctxt->allEvents[myIdx].nonCumulative == 0) {
                long unsigned int temp = gctxt->allEvents[myIdx].cumulativeValue;
                gctxt->allEvents[myIdx].cumulativeValue += activeCuCtxt->allEventValues[i];
                if (gctxt->allEvents[myIdx].cumulativeValue < temp) {
                    fprintf(stderr, "%s:%s:%i temp=%ld, value=%ld, result=%ld.\n", __FILE__, __func__, __LINE__, 
                    temp, gctxt->allEvents[myIdx].cumulativeValue, activeCuCtxt->allEventValues[i]);
                }
                activeCuCtxt->allEventValues[i] = gctxt->allEvents[myIdx].cumulativeValue;
            }
        }
        // Now we compute metrics and move event values. We do that by looping
        // through the events assigned to this context, and we must back track
        // to the activeEventIdx[] and activeEventValues[] array in gctrl. We
        // have kept our indexes into that array, in ctxActive[].

        uint32_t ctxActiveCount =  activeCuCtxt->ctxActiveCount;                // Number of (papi user) events in this context.
        uint32_t *ctxActive =  activeCuCtxt->ctxActiveEvents;                   // index of each event in gctrl->activeEventXXXX.

        for (j=0; j<ctxActiveCount; j++) {                                      // Search for matching active event.
            uint32_t activeIdx, availIdx;

            activeIdx=ctxActive[j];                                             // get index into activeEventIdx.
            availIdx = gctrl->activeEventIndex[activeIdx];                      // Get the availEventIdx.
            CUpti_EventID thisEventId = gctxt->availEventIDArray[availIdx];     // Get the event ID (or metric ID).
            struct cuda_name_desc *myDesc=&(gctxt->availEventDesc[availIdx]);   // get pointer to the description.

            if (myDesc->numMetricEvents == 0) {                                 // If this is a simple cuda event (not a metric),
                int k;
                for (k=0; k<AEIdx; k++) {                                       // search the array for this event id.
                    if (activeCuCtxt->allEvents[k] == thisEventId) {            // If I found the event,
                        gctrl->activeEventValues[activeIdx] =                   // Record the value,
                            activeCuCtxt->allEventValues[k];
                        break;                                                  // break out of the search loop.
                    } // end if I found it.
                } // end search loop.

                continue;                                                       // Jump to next in ctxActiveCount.
            } else {                                                            // If I found a metric, I must compute it.
                CUpti_MetricValue myValue;                                      // Space for a return.
                CUPTI_CALL( (*cuptiMetricGetValuePtr)                           // Get the value,
                    (cudevice, thisEventId,                                     // device and metric Id,
                    AEIdx * sizeof(CUpti_EventID),                              // size of event list,
                    activeCuCtxt->allEvents,                                    // the event list.
                    AEIdx * sizeof(uint64_t),                                   // size of corresponding event values,
                    activeCuCtxt->allEventValues,                               // the event values.
                    durationNs, &myValue),                                      // duration (for rates), and where to return the value.
                    _papi_hwi_unlock( COMPONENT_LOCK ); return (PAPI_EMISC));   // .. on failure of call.

                _cuda_convert_metric_value_to_long_long(                        // convert the value computed to long long and store it.
                    myValue, myDesc->MV_Kind,
                    &gctrl->activeEventValues[activeIdx]);
            }
        } // end loop on active events in this context.

        if(currDeviceNum != saveDeviceNum) {                                    // If we had to change the context from user's,
            CUDA_CALL((*cudaSetDevicePtr) (saveDeviceNum),                      // set the device pointer to the user's original.
                _papi_hwi_unlock( COMPONENT_LOCK ); return (PAPI_EMISC));       // .. .. (on failure).
            CU_CALL((*cuCtxPopCurrentPtr) (&currCuCtx),                         // .. pop the pushed context back to user's.
                _papi_hwi_unlock( COMPONENT_LOCK ); return (PAPI_EMISC));       // .. .. on failure of call.
        }
    } // end of loop for each active context.

    *values = gctrl->activeEventValues;                                         // Return ptr to the list of computed values to user.
    _papi_hwi_unlock( COMPONENT_LOCK );                                         // Done with reading.
    return (PAPI_OK);
} // end of cuda_read().

/* Triggered by PAPI_stop() */
static int _cuda_stop(hwd_context_t * ctx, hwd_control_state_t * ctrl)
{
    SUBDBG("Entering\n");
    (void) ctx;
    (void) ctrl;
    cuda_control_t *gctrl = global_cuda_control;
    uint32_t cc, ss;
    int saveDeviceNum;

    SUBDBG("Save current context, then switch to each active device/context and disable eventgroups\n");
    _papi_hwi_lock( COMPONENT_LOCK );
    CUDA_CALL((*cudaGetDevicePtr) (&saveDeviceNum),
        _papi_hwi_unlock( COMPONENT_LOCK ); return (PAPI_EMISC));                 // .. on failure of call.
    for(cc = 0; cc < gctrl->countOfActiveCUContexts; cc++) {
        int currDeviceNum = gctrl->arrayOfActiveCUContexts[cc]->deviceNum;
        CUcontext currCuCtx = gctrl->arrayOfActiveCUContexts[cc]->cuCtx;
        SUBDBG("Set to device %d cuCtx %p \n", currDeviceNum, currCuCtx);
        if(currDeviceNum != saveDeviceNum) {
            CU_CALL((*cuCtxPushCurrentPtr) (currCuCtx),
                _papi_hwi_unlock( COMPONENT_LOCK ); return (PAPI_EMISC));         // .. on failure of call.
        } else {
            CU_CALL((*cuCtxSetCurrentPtr) (currCuCtx),
                _papi_hwi_unlock( COMPONENT_LOCK ); return (PAPI_EMISC));         // .. on failure of call.
        }

        CUpti_EventGroupSets *currEventGroupSets = gctrl->arrayOfActiveCUContexts[cc]->eventGroupSets;
        for (ss=0; ss<currEventGroupSets->numSets; ss++) {                      // For each group in the set,
            CUpti_EventGroupSet groupset = currEventGroupSets->sets[ss];        // get the set,
            CUPTI_CALL((*cuptiEventGroupSetDisablePtr) (&groupset),             // disable the whole set.
                _papi_hwi_unlock( COMPONENT_LOCK ); return (PAPI_EMISC));         // .. on failure of call.
        }

        /* Pop the pushed context */
        if(currDeviceNum != saveDeviceNum) {
            CU_CALL((*cuCtxPopCurrentPtr) (&currCuCtx),
                _papi_hwi_unlock( COMPONENT_LOCK ); return (PAPI_EMISC));         // .. on failure of call.
        } 

    }

    _papi_hwi_unlock( COMPONENT_LOCK );
    return (PAPI_OK);
} // end of cuda_stop.


/*
 * Disable and destroy the CUDA eventGroup
 */
static int _cuda_cleanup_eventset(hwd_control_state_t * ctrl)
{
    SUBDBG("Entering\n");
    (void) ctrl;                                                    // Don't need this parameter.
    cuda_control_t *gctrl = global_cuda_control;
    cuda_context_t *gctxt = global_cuda_context;
    // cuda_active_cucontext_t *currctrl;
    uint32_t cc;
    int saveDeviceNum;
    unsigned int ui;
    CUcontext saveCtx;  

    SUBDBG("Save current device/context, then switch to each active device/context and enable eventgroups\n");
    _papi_hwi_lock( COMPONENT_LOCK );
    CUDA_CALL((*cudaGetDevicePtr) (&saveDeviceNum),
        _papi_hwi_unlock( COMPONENT_LOCK ); return (PAPI_EMISC));                 // .. on failure of call.
    CU_CALL((*cuCtxGetCurrentPtr) (&saveCtx),
        _papi_hwi_unlock( COMPONENT_LOCK ); return (PAPI_EMISC));                 // .. on failure of call.

    for(cc = 0; cc < gctrl->countOfActiveCUContexts; cc++) {
        int currDeviceNum = gctrl->arrayOfActiveCUContexts[cc]->deviceNum;
        CUcontext currCuCtx = gctrl->arrayOfActiveCUContexts[cc]->cuCtx;
        CUDA_CALL((*cudaSetDevicePtr) (currDeviceNum),
            _papi_hwi_unlock( COMPONENT_LOCK ); return (PAPI_EMISC));             // .. on failure of call.
        CU_CALL((*cuCtxSetCurrentPtr) (currCuCtx),
            _papi_hwi_unlock( COMPONENT_LOCK ); return (PAPI_EMISC));             // .. on failure of call.
        CUpti_EventGroupSets *currEventGroupSets = gctrl->arrayOfActiveCUContexts[cc]->eventGroupSets;

        //CUPTI_CALL((*cuptiEventGroupSetsDestroyPtr) (currEventGroupPasses), return (PAPI_EMISC));
        (*cuptiEventGroupSetsDestroyPtr) (currEventGroupSets);
        gctrl->arrayOfActiveCUContexts[cc]->eventGroupSets = NULL;
        papi_free( gctrl->arrayOfActiveCUContexts[cc] );
    }
    /* Restore saved context, device pointer */
    CU_CALL((*cuCtxSetCurrentPtr) (saveCtx),
        _papi_hwi_unlock( COMPONENT_LOCK ); return (PAPI_EMISC));                 // .. on failure of call.
    CUDA_CALL((*cudaSetDevicePtr) (saveDeviceNum),
        _papi_hwi_unlock( COMPONENT_LOCK ); return (PAPI_EMISC));                 // .. on failure of call.

    /* Record that there are no active contexts or events */
    for (ui=0; ui<gctrl->activeEventCount; ui++) {              // For each active event,
        int idx = gctrl->activeEventIndex[ui];                  // .. Get its index...
        gctxt->availEventIsBeingMeasuredInEventset[idx] = 0;    // .. No longer being measured.
    }

    gctrl->countOfActiveCUContexts = 0;
    gctrl->activeEventCount = 0;
    _papi_hwi_unlock( COMPONENT_LOCK );
    return (PAPI_OK);
} // end cuda_cleanup_eventset


/* Called at thread shutdown. Does nothing in the CUDA component. */
static int _cuda_shutdown_thread(hwd_context_t * ctx)
{
    SUBDBG("Entering\n");
    (void) ctx;

    return (PAPI_OK);
}

/* Triggered by PAPI_shutdown() and frees memory allocated in the CUDA component. */
static int _cuda_shutdown_component(void)
{
    SUBDBG("Entering\n");
    cuda_control_t *gctrl = global_cuda_control;
    cuda_context_t *gctxt = global_cuda_context;
    int deviceNum;
    uint32_t i, cc;
    /* Free context */
    if(gctxt) {
        for(deviceNum = 0; deviceNum < gctxt->deviceCount; deviceNum++) {
            cuda_device_desc_t *mydevice = &gctxt->deviceArray[deviceNum];
            papi_free(mydevice->domainIDArray);
            papi_free(mydevice->domainIDNumEvents);
        }

        for (i=0; i<gctxt->availEventSize; i++) {                               // For every event in this context,
            struct cuda_name_desc *desc = &(gctxt->availEventDesc[i]);      // get a name description.
            if (desc->numMetricEvents > 0) {                                    // If we have any sub-events,
                papi_free(desc->metricEvents);                                  // .. Free the list of sub-events.
            }
        } // end for every available event.

        papi_free(gctxt->availEventIDArray);
        papi_free(gctxt->availEventDeviceNum);
        papi_free(gctxt->availEventKind);
        papi_free(gctxt->availEventIsBeingMeasuredInEventset);
        papi_free(gctxt->availEventDesc);
        papi_free(gctxt->deviceArray);
        papi_free(gctxt);
        global_cuda_context = gctxt = NULL;
    }
    /* Free control */
    if(gctrl) {
        for(cc = 0; cc < gctrl->countOfActiveCUContexts; cc++) {
#ifdef PAPICUDA_KERNEL_REPLAY_MODE
            CUcontext currCuCtx = gctrl->arrayOfActiveCUContexts[cc]->cuCtx;
            CUPTI_CALL((*cuptiDisableKernelReplayModePtr) (currCuCtx), return (PAPI_EMISC));
#endif
            if(gctrl->arrayOfActiveCUContexts[cc] != NULL)
                papi_free(gctrl->arrayOfActiveCUContexts[cc]);
        }
        papi_free(gctrl);
        global_cuda_control = gctrl = NULL;
    }
    // close the dynamic libraries needed by this component (opened in the init substrate call)
    dlclose(dl1);
    dlclose(dl2);
    dlclose(dl3);
    dlclose(dl4);
    return (PAPI_OK);
} // end cuda_shutdown_component().


/* Triggered by PAPI_reset() but only if the EventSet is currently
 *  running. If the eventset is not currently running, then the saved
 *  value in the EventSet is set to zero without calling this
 *  routine.  */
static int _cuda_reset(hwd_context_t * ctx, hwd_control_state_t * ctrl)
{
    (void) ctx;
    (void) ctrl;
    cuda_control_t *gctrl = global_cuda_control;
    uint32_t gg, ii, cc, ss;
    int saveDeviceNum;

    SUBDBG("Reset all active event values\n");
    _papi_hwi_lock( COMPONENT_LOCK );
    for(ii = 0; ii < gctrl->activeEventCount; ii++)
        gctrl->activeEventValues[ii] = 0;

    SUBDBG("Save current context, then switch to each active device/context and reset\n");
    CUDA_CALL((*cudaGetDevicePtr) (&saveDeviceNum),
        _papi_hwi_unlock( COMPONENT_LOCK ); return (PAPI_EMISC));                 // .. on failure of call.
    for(cc = 0; cc < gctrl->countOfActiveCUContexts; cc++) {
        CUcontext currCuCtx = gctrl->arrayOfActiveCUContexts[cc]->cuCtx;
        int currDeviceNum = gctrl->arrayOfActiveCUContexts[cc]->deviceNum;
        if(currDeviceNum != saveDeviceNum) {
            CU_CALL((*cuCtxPushCurrentPtr) (currCuCtx), 
                _papi_hwi_unlock( COMPONENT_LOCK ); return (PAPI_EMISC));         // .. on failure of call.
        } else {
            CU_CALL((*cuCtxSetCurrentPtr) (currCuCtx),
                _papi_hwi_unlock( COMPONENT_LOCK ); return (PAPI_EMISC));         // .. on failure of call.
        }

        CUpti_EventGroupSets *currEventGroupSets = gctrl->arrayOfActiveCUContexts[cc]->eventGroupSets;
        for (ss=0; ss<currEventGroupSets->numSets; ss++) {
            CUpti_EventGroupSet groupset = currEventGroupSets->sets[ss];
            for(gg = 0; gg < groupset.numEventGroups; gg++) {
                CUpti_EventGroup group = groupset.eventGroups[gg];
                CUPTI_CALL((*cuptiEventGroupResetAllEventsPtr) (group),
                    _papi_hwi_unlock( COMPONENT_LOCK ); return (PAPI_EMISC));     // .. on failure of call.
            }
            CUPTI_CALL((*cuptiEventGroupSetEnablePtr) (&groupset),
                _papi_hwi_unlock( COMPONENT_LOCK ); return (PAPI_EMISC));         // .. on failure of call.
        }
        if(currDeviceNum != saveDeviceNum) {
            CU_CALL((*cuCtxPopCurrentPtr) (&currCuCtx),
                _papi_hwi_unlock( COMPONENT_LOCK ); return (PAPI_EMISC));         // .. on failure of call.
        }
    }

    _papi_hwi_unlock( COMPONENT_LOCK );
    return (PAPI_OK);
} // end cuda_reset().


/* This function sets various options in the component - Does nothing in the CUDA component.
    @param[in] ctx -- hardware context
    @param[in] code valid are PAPI_SET_DEFDOM, PAPI_SET_DOMAIN, PAPI_SETDEFGRN, PAPI_SET_GRANUL and PAPI_SET_INHERIT
    @param[in] option -- options to be set
*/
static int _cuda_ctrl(hwd_context_t * ctx, int code, _papi_int_option_t * option)
{
    SUBDBG("Entering\n");
    (void) ctx;
    (void) code;
    (void) option;
    return (PAPI_OK);
}

/*
 * This function has to set the bits needed to count different domains
 * In particular: PAPI_DOM_USER, PAPI_DOM_KERNEL PAPI_DOM_OTHER
 * By default return PAPI_EINVAL if none of those are specified
 * and PAPI_OK with success
 * PAPI_DOM_USER is only user context is counted
 * PAPI_DOM_KERNEL is only the Kernel/OS context is counted
 * PAPI_DOM_OTHER  is Exception/transient mode (like user TLB misses)
 * PAPI_DOM_ALL   is all of the domains
 */
static int _cuda_set_domain(hwd_control_state_t * ctrl, int domain)
{
    SUBDBG("Entering\n");
    (void) ctrl;
    if((PAPI_DOM_USER & domain) || (PAPI_DOM_KERNEL & domain) || (PAPI_DOM_OTHER & domain) || (PAPI_DOM_ALL & domain))
        return (PAPI_OK);
    else
        return (PAPI_EINVAL);
    return (PAPI_OK);
}


/* Enumerate Native Events.
 *   @param EventCode is the event of interest
 *   @param modifier is one of PAPI_ENUM_FIRST, PAPI_ENUM_EVENTS
 */
static int _cuda_ntv_enum_events(unsigned int *EventCode, int modifier)
{
    // SUBDBG( "Entering (get next event after %u)\n", *EventCode );
    DO_SOME_CHECKING(&_cuda_vector);
    //_cuda_check_n_initialize(&_cuda_vector);

    switch (modifier) {
    case PAPI_ENUM_FIRST:
        *EventCode = 0;
        return (PAPI_OK);
        break;
    case PAPI_ENUM_EVENTS:
        if (global_cuda_context == NULL) {
            return (PAPI_ENOEVNT);
        } else if (*EventCode < global_cuda_context->availEventSize - 1) {
            *EventCode = *EventCode + 1;
            return (PAPI_OK);
        } else {
            return (PAPI_ENOEVNT);
        }
        break;
    default:
        return (PAPI_EINVAL);
    }
    return (PAPI_OK);
}


/* Takes a native event code and passes back the name
 * @param EventCode is the native event code
 * @param name is a pointer for the name to be copied to
 * @param len is the size of the name string
 */
static int _cuda_ntv_code_to_name(unsigned int EventCode, char *name, int len)
{
    DO_SOME_CHECKING(&_cuda_vector);
    //_cuda_check_n_initialize(&_cuda_vector);

    // SUBDBG( "Entering EventCode %d\n", EventCode );
    unsigned int index = EventCode;
    cuda_context_t *gctxt = global_cuda_context;
    if(gctxt != NULL && index < gctxt->availEventSize) {
        strncpy(name, gctxt->availEventDesc[index].name, len);
    } else {
        return (PAPI_EINVAL);
    }
    // SUBDBG( "Exit: EventCode %d: Name %s\n", EventCode, name );
    return (PAPI_OK);
}


/* Takes a native event code and passes back the event description
 * @param EventCode is the native event code
 * @param descr is a pointer for the description to be copied to
 * @param len is the size of the descr string
 */
static int _cuda_ntv_code_to_descr(unsigned int EventCode, char *name, int len)
{
    // SUBDBG( "Entering\n" );
    unsigned int index = EventCode;
    cuda_context_t *gctxt = global_cuda_context;
    if(gctxt != NULL && index < gctxt->availEventSize) {
        strncpy(name, gctxt->availEventDesc[index].description, len);
    } else {
        return (PAPI_EINVAL);
    }
    return (PAPI_OK);
}


/* Vector that points to entry points for the component */
papi_vector_t _cuda_vector = {
    .cmp_info = {
                 /* default component information (unspecified values are initialized to 0) */
                 .name = "cuda",
                 .short_name = "cuda",
                 .version = "5.1",
                 .description = "CUDA events and metrics via NVIDIA CuPTI interfaces",
                 .num_mpx_cntrs = PAPICUDA_MAX_COUNTERS,
                 .num_cntrs = PAPICUDA_MAX_COUNTERS,
                 .default_domain = PAPI_DOM_USER,
                 .default_granularity = PAPI_GRN_THR,
                 .available_granularities = PAPI_GRN_THR,
                 .hardware_intr_sig = PAPI_INT_SIGNAL,
                 /* component specific cmp_info initializations */
                 .fast_real_timer = 0,
                 .fast_virtual_timer = 0,
                 .attach = 0,
                 .attach_must_ptrace = 0,
                 .available_domains = PAPI_DOM_USER | PAPI_DOM_KERNEL,
                 .initialized = 0,
    }
    ,
    /* sizes of framework-opaque component-private structures... these are all unused in this component */
    .size = {
             .context = 1,      /* sizeof( cuda_context_t ), */
             .control_state = 1,        /* sizeof( cuda_control_t ), */
             .reg_value = 1,    /* sizeof( cuda_register_t ), */
             .reg_alloc = 1,    /* sizeof( cuda_reg_alloc_t ), */
             }
    ,
    /* function pointers in this component */
    .start = _cuda_start,    /* ( hwd_context_t * ctx, hwd_control_state_t * ctrl ) */
    .stop = _cuda_stop,      /* ( hwd_context_t * ctx, hwd_control_state_t * ctrl ) */
    .read = _cuda_read,      /* ( hwd_context_t * ctx, hwd_control_state_t * ctrl, long_long ** events, int flags ) */
    .reset = _cuda_reset,    /* ( hwd_context_t * ctx, hwd_control_state_t * ctrl ) */
    .cleanup_eventset = _cuda_cleanup_eventset,      /* ( hwd_control_state_t * ctrl ) */

    .init_component = _cuda_init_component,  /* ( int cidx ) */
    .init_private = _cuda_init_private,      /* (void) */
    .init_thread = _cuda_init_thread,        /* ( hwd_context_t * ctx ) */
    .init_control_state = _cuda_init_control_state,  /* ( hwd_control_state_t * ctrl ) */
    .update_control_state = _cuda_update_control_state,      /* ( hwd_control_state_t * ptr, NativeInfo_t * native, int count, hwd_context_t * ctx ) */

    .ctl = _cuda_ctrl,       /* ( hwd_context_t * ctx, int code, _papi_int_option_t * option ) */
    .set_domain = _cuda_set_domain,  /* ( hwd_control_state_t * cntrl, int domain ) */
    .ntv_enum_events = _cuda_ntv_enum_events,        /* ( unsigned int *EventCode, int modifier ) */
    .ntv_code_to_name = _cuda_ntv_code_to_name,      /* ( unsigned int EventCode, char *name, int len ) */
    .ntv_code_to_descr = _cuda_ntv_code_to_descr,    /* ( unsigned int EventCode, char *name, int len ) */
    .shutdown_thread = _cuda_shutdown_thread,        /* ( hwd_context_t * ctx ) */
    .shutdown_component = _cuda_shutdown_component,  /* ( void ) */
};

//-------------------------------------------------------------------------------------------------
// This routine is an adaptation from 'readMetricValue' in nvlink_bandwidth_cupti_only.cu; where
// it is shown to work. Note that a metric can consist of more than one event, so the number of
// events and the number of metrics does not have to match.
// 'eventGroup' should contain the events needed to read the
// 'numEvents' is the number of events needed to read to compute the metrics.
// 'metricId' is the array of METRICS, and
// 'numMetrics" is the number of them, and also applies to the arrays 'values' and 'myKinds'.
// 'dev is the CUDevice needed to compute the metric. We don't need to switch the context, that is
// already done by the caller so we are pointing at the correct context.
//-------------------------------------------------------------------------------------------------
void readMetricValue(CUpti_EventGroup eventGroup,
                    uint32_t numEvents,                         // array COLS in results,
                    uint64_t numTotalInstances,                 // array ROWS in results,
                    CUdevice dev,                               // current Device structure.
                    uint32_t numMetrics,
                    CUpti_MetricID *metricId,
                    CUpti_MetricValueKind *myKinds,
                    long long int *values,
                    uint64_t timeDuration)
{
    size_t bufferSizeBytes, numCountersRead;
    uint64_t *eventValueArray = NULL;
    CUpti_EventID *eventIdArray;
    size_t arraySizeBytes = 0;
    uint64_t *aggrEventValueArray = NULL;
    size_t aggrEventValueArraySize;
    uint32_t i = 0, j = 0;

    arraySizeBytes = sizeof(CUpti_EventID) * numEvents;
    bufferSizeBytes = sizeof(uint64_t) * numEvents * numTotalInstances;

    eventValueArray = (uint64_t *) malloc(bufferSizeBytes);

    eventIdArray = (CUpti_EventID *) malloc(arraySizeBytes);

    aggrEventValueArray = (uint64_t *) calloc(numEvents, sizeof(uint64_t));

    aggrEventValueArraySize = sizeof(uint64_t) * numEvents;

    CUPTI_CALL( (*cuptiEventGroupReadAllEventsPtr)
                (eventGroup, CUPTI_EVENT_READ_FLAG_NONE, &bufferSizeBytes,
                 eventValueArray, &arraySizeBytes, eventIdArray, &numCountersRead),
                return);

    // Arrangement of 2-d Array returned in eventValueArray:
    //    domain instance 0: event0 event1 ... eventN
    //    domain instance 1: event0 event1 ... eventN
    //    ...
    //    domain instance M: event0 event1 ... eventN
    // But we accumulate by column, event[0], event[1], etc.

    for (i = 0; i < numEvents; i++) {                   // outer loop is column (event) we are on.
        for (j = 0; j < numTotalInstances; j++) {       // inner loop is row (instance) we are on.
            aggrEventValueArray[i] += eventValueArray[i + numEvents * j];
        }
    }

    // After aggregation, we use the data to compose the metrics.
    for (i = 0; i < numMetrics; i++) {
        CUpti_MetricValue metricValue;
        CUPTI_CALL( (*cuptiMetricGetValuePtr)
                    (dev, metricId[i], arraySizeBytes, eventIdArray,
                     aggrEventValueArraySize, aggrEventValueArray,
                     timeDuration, &metricValue),
                    return);

        _cuda_convert_metric_value_to_long_long(metricValue, myKinds[i], &values[i]);
    }

    free(eventValueArray);
    free(eventIdArray);
} // end readMetricValue.


//*************************************************************************************************
//-------------------------------------------------------------------------------------------------
// CUPTI 11 routines; adapted from Thomas Gruber PerfWorks code.
// NOTE: CUPTI 11 cannot query counters directly! It has ONLY metrics. The "counters" are just
//       names of a collection of values, e.g. 'dram__bytes_read", but cannot be read directly;
//       there are several metrics based upon each, e.g.  dram__bytes_read.avg,
//       dram__bytes_read.max, dram__bytes_read.min, dram__bytes_read.sum. So unlike CUPTI, there
//       are no counters v. metrics. Only metrics can be read. On the Titan V development GPUs,
//       we found 1417 "counters" and 6064 metrics; an average of 4.28 metrics per counter. Note
//       that all counters have at least the four metrics of .min,.max,.avg,.sum.
//-------------------------------------------------------------------------------------------------
//*************************************************************************************************

//*************************************************************************************************
// Simple string hashing management functions.
//*************************************************************************************************

//-----------------------------------------------------------------------------
// stringHash: returns unsigned long value for hashed string.  See djb2, Dan
// Bernstein, http://www.cse.yorku.ca/~oz/hash.html Empirically a fast well
// distributed hash, not theoretically explained.  On a test system with 1857
// events, this gets about a 65% density in a 2000 element table; 35% of slots
// have dups; max dups was 4.
//-----------------------------------------------------------------------------
static unsigned int stringHash(char *str)
{
  unsigned long hash = 5381;                             // seed value.
  int c;
  while ((c = (*str++))) {                               // ends when c == 0.
     hash = ((hash << 5) + hash) + c;                    // hash * 33 + c.
  }

  return (hash % CUDA11_HASH_SIZE);                      // compute index and exit.
} // end function.


//-----------------------------------------------------------------------------
// addNameHash: Given a string, hash it, and add to hash table.
//-----------------------------------------------------------------------------
static unsigned int addNameHash(char *key, int idx) 
{
    // need a new item no matter what.
    cuda11_hash_entry_t* newItem = calloc(1, sizeof(cuda11_hash_entry_t));
    newItem->idx = idx;
    // compute slot.
    unsigned int slot = stringHash(key);
    // make next item of new entry previous head.
    newItem->next = cuda11_NameHashTable[slot];
    // replace head with new item (that chains to previous head).
    cuda11_NameHashTable[slot] = newItem;
    return(slot); 
} // end routine.


//-----------------------------------------------------------------------------
// freeEntireNameHash: Deletes all alloced data. note head is just a pointer
// to a hash entry; not an entry itself.
//-----------------------------------------------------------------------------
static void freeEntireNameHash(void) 
{
    int i;
    cuda11_hash_entry_t *newHead;
    for (i=0; i<CUDA11_HASH_SIZE; i++) {
        while (cuda11_NameHashTable[i] != NULL) {
            newHead = cuda11_NameHashTable[i]->next;    
            free(cuda11_NameHashTable[i]);
            cuda11_NameHashTable[i] = newHead;
        }
    }
} // end routine.


//-----------------------------------------------------------------------------
// findNameHash: Returns the idx into cuda11_AllEvents[] or -1 if not found.
//-----------------------------------------------------------------------------
static int findNameHash(char *key) 
{
    int idx;
    // compute hash slot it should be in.
    unsigned int slot = stringHash(key);

    cuda11_hash_entry_t* check = cuda11_NameHashTable[slot];    
    while (check != NULL) {
        idx = check->idx;
        if (strcmp(cuda11_AllEvents[idx]->papi_name, key) == 0) {
            // found it.
            return(idx);
        }
        check = check->next;
    }

    // Failed to find a match.
    return(-1);
} // end routine.


//-------------------------------------------------------------------------------------------------
// Adjust the size of cuda11_AllEvents[] if needed.
//-------------------------------------------------------------------------------------------------
void cuda11_makeRoomAllEvents(void) {
    int oldSize = cuda11_maxEvents;
    if (cuda11_numEvents < cuda11_maxEvents) return;    // cuda11_numEvents is okay.
    // We go big here; typical is 115,000 events on Titan V, may have multiple devices.
    cuda11_maxEvents += 16384;
    cuda11_AllEvents = (cuda11_eventData**) papi_realloc(cuda11_AllEvents, (cuda11_maxEvents*sizeof(cuda11_eventData*)));
    if (!cuda11_AllEvents) {
        fprintf(stderr, "%s:%s:%i Memory failure; failed to allocate %i entries for cuda11_AllEvents.\n",
                __FILE__, __func__, __LINE__, cuda11_maxEvents);
        exit(-1);
    }

    // Clear added memory.
    memset(&cuda11_AllEvents[oldSize], 0, 128*sizeof(cuda11_eventData*));
    return;
}

// free elements of cuda11_eventData structure.
static void free_cuda11_eventData_contents(cuda11_eventData* myEvent) {
    int i;
    for (i=0; i<myEvent->numRawMetrics; i++) {
        // The name had to be copied by strdup.
        char *name = (char*) myEvent->rawMetricRequests[i].pMetricName;
        if (name != NULL) free(name);
    }

    if (myEvent->rawMetricRequests) free(myEvent->rawMetricRequests);
    if (myEvent->papi_name  ) free(myEvent->papi_name  );
    if (myEvent->nv_name    ) free(myEvent->nv_name    );
    if (myEvent->description) free(myEvent->description);
    if (myEvent->dimUnits   ) free(myEvent->dimUnits   );
} // end routine.

// Find or create a MetricsContext in the device list.
// returns NULL if the creation fails. 
static NVPW_CUDA_MetricsContext_Create_Params* cuda11_getMetricsContextPtr(int dev) {
    int i;
    cuda_device_desc_t *mydevice;
    cuda_context_t *gctxt = global_cuda_context;
    mydevice = &gctxt->deviceArray[dev];

    // If we have it, just return the pointer.
    if (mydevice->pMetricsContextCreateParams != NULL) {
        return(mydevice->pMetricsContextCreateParams);
    }

    // We don't have it. We must create it. this takes ~20ms.
    
    NVPW_CUDA_MetricsContext_Create_Params *pMCCP;
    pMCCP = calloc(1, sizeof(NVPW_CUDA_MetricsContext_Create_Params));
    if (pMCCP == NULL) {
        if (1) fprintf(stderr, "%s:%s:%i failed to allocate memory.\n", __FILE__, __func__, __LINE__);
        return(NULL);
    }

    pMCCP->structSize = NVPW_CUDA_MetricsContext_Create_Params_STRUCT_SIZE;
    pMCCP->pChipName = mydevice->cuda11_chipName;
    NVPW_CALL((*NVPW_CUDA_MetricsContext_CreatePtr)(pMCCP), // LEAK
        if (1) fprintf(stderr, "%s:%s:%i failed to create.\n", __FILE__, __func__, __LINE__);
        return(NULL));

    // We created successfully. populate.
    mydevice->pMetricsContextCreateParams = pMCCP;
    mydevice->ownsMetricsContext = 1;

    // Now populate all other same chip name devices with this one.
    for (i=0; i<gctxt->deviceCount; i++) {
        if (i == dev) continue;
        cuda_device_desc_t *adevice;
        adevice = &gctxt->deviceArray[i];
        if (strcmp(mydevice->cuda11_chipName, adevice->cuda11_chipName) == 0) {
            // found a sister with same name, populate with my context.
            adevice->pMetricsContextCreateParams = pMCCP;
            adevice->ownsMetricsContext = 0;
        }
    }

    return(pMCCP);
} // end routine

// Destroys all MetricsContexts in the device list.
static int cuda11_destroyMetricsContexts(void) {
    int i;
    cuda_device_desc_t *mydevice;
    cuda_context_t *gctxt = global_cuda_context;

    for (i=0; i<gctxt->deviceCount; i++) {
        mydevice = &gctxt->deviceArray[i];
        // If I don't own it, just zero it.
        if (mydevice->ownsMetricsContext == 0) {
            mydevice->pMetricsContextCreateParams = NULL;
            continue;
        }

        // otherwise, destroy it.
        NVPW_MetricsContext_Destroy_Params MetricsContextDestroyParams;
        memset(&MetricsContextDestroyParams, 0,  NVPW_MetricsContext_Destroy_Params_STRUCT_SIZE);
        MetricsContextDestroyParams.structSize = NVPW_MetricsContext_Destroy_Params_STRUCT_SIZE;
        MetricsContextDestroyParams.pMetricsContext = mydevice->pMetricsContextCreateParams->pMetricsContext;
        NVPW_CALL((*NVPW_MetricsContext_DestroyPtr)(&MetricsContextDestroyParams),
            fprintf(stderr, "%s:%s:%i failed to destroy MetricsContextCreateParams.\n", __FILE__, __func__, __LINE__);
            );
        free (mydevice->pMetricsContextCreateParams);
        mydevice->pMetricsContextCreateParams = NULL;
        mydevice->ownsMetricsContext = 0;
    }

    return(PAPI_OK);
} // END routine.    

//-------------------------------------------------------------------------------------------------
// This routine is not complete on its own, it is a continuation of _cuda_add_native_events() once
// we discover we are cupti 11 (or later).
// This is an internal routine, it is the caller's responsibility to ensure thread safety.
//-------------------------------------------------------------------------------------------------
static int _cuda11_init_profiler(void)
{
    // Call to init the profiler.
    CUptiResult cuptiRet;
    CUpti_Profiler_Initialize_Params profilerInitializeParams;
    memset(&profilerInitializeParams, 0,  CUpti_Profiler_Initialize_Params_STRUCT_SIZE);
    profilerInitializeParams.structSize = CUpti_Profiler_Initialize_Params_STRUCT_SIZE;
    cuptiRet = (*cuptiProfilerInitializePtr)(&profilerInitializeParams); // Mem leak in library.

    if (cuptiRet != CUPTI_SUCCESS) {
        const char *errstr;
        (*cuptiGetResultStringPtr)(cuptiRet, &errstr);
        int strErr=snprintf(_cuda_vector.cmp_info.disabled_reason, PAPI_MAX_STR_LEN, "cuptiProfilerInitialize failed; error '%s'.", errstr);
        _cuda_vector.cmp_info.disabled_reason[PAPI_MAX_STR_LEN-1]=0;
        if (strErr > PAPI_MAX_STR_LEN) HANDLE_STRING_ERROR;
        return(PAPI_ENOSUPP);   // Override given but not found.
    }

    NVPW_InitializeHost_Params initializeHostParams;
    memset(&initializeHostParams, 0,  NVPW_InitializeHost_Params_STRUCT_SIZE);
    initializeHostParams.structSize = NVPW_InitializeHost_Params_STRUCT_SIZE;
    NVPA_Status nvpaRet=(*NVPW_InitializeHostPtr)(&initializeHostParams);       // Mem leak in library.
    if (nvpaRet != NVPA_STATUS_SUCCESS) {
        int strErr=snprintf(_cuda_vector.cmp_info.disabled_reason, PAPI_MAX_STR_LEN, "NVPW_IntializeHost failed; error %d.", nvpaRet);
        _cuda_vector.cmp_info.disabled_reason[PAPI_MAX_STR_LEN-1]=0;
        if (strErr > PAPI_MAX_STR_LEN) HANDLE_STRING_ERROR;
        return(PAPI_ENOSUPP);   // Override given but not found.
    }

    return(PAPI_OK);
} // END _cuda11_init_profiler

// Deal with structure changes between runtime versions 10,11.
#define CUpti_Device_GetChipName_Params_STRUCT_SIZE10 16
#define CUpti_Device_GetChipName_Params_STRUCT_SIZE11 32

#define CUpti_Profiler_SetConfig_Params_STRUCT_SIZE10 56
#define CUpti_Profiler_SetConfig_Params_STRUCT_SIZE11 58

#define CUpti_Profiler_EndPass_Params_STRUCT_SIZE10 24
#define CUpti_Profiler_EndPass_Params_STRUCT_SIZE11 41

#define CUpti_Profiler_FlushCounterData_Params_STRUCT_SIZE10 24
#define CUpti_Profiler_FlushCounterData_Params_STRUCT_SIZE11 40

// Accumulate event data and return it. Returns NULL on calloc failure, else papi_error is set.
// All of this code is necessary to figure out the number of passes. We use this to extend the
// description of the metric; with passes, dimUnits, and Accumulation type (set on enumeration). 
//  
// a variation of the is code could be used by cuda11_update_control_state() to determinine the
// number of passes required for several metrics together.
// 
//
static int cuda11_getMetricDetails(cuda11_eventData* thisEventData, char *pChipName, 
    NVPW_CUDA_MetricsContext_Create_Params* pMetricsContextCreateParams) 
{
    size_t numNestingLevels;
    size_t numIsolatedPasses;
    size_t numPipelinedPasses;
    size_t numOfPasses=0;
    int    i, numDep;

    //----------------SECTION----------------
    // build structure needed for call.
    NVPA_RawMetricsConfigOptions nvpa_metricsConfigOptions;
    // default to NULL.
    memset(&nvpa_metricsConfigOptions, 0,   NVPA_RAW_METRICS_CONFIG_OPTIONS_STRUCT_SIZE);
    nvpa_metricsConfigOptions.structSize =  NVPA_RAW_METRICS_CONFIG_OPTIONS_STRUCT_SIZE;
    nvpa_metricsConfigOptions.activityKind = NVPA_ACTIVITY_KIND_PROFILER;
    nvpa_metricsConfigOptions.pChipName = pChipName;

    NVPA_RawMetricsConfig* pRawMetricsConfig; // for output.
    NVPW_CALL((*NVPA_RawMetricsConfig_CreatePtr)(&nvpa_metricsConfigOptions, &pRawMetricsConfig),
              return(PAPI_ENOSUPP));

    //----------------SECTION----------------
    // build structure needed for call.
    NVPW_RawMetricsConfig_BeginPassGroup_Params beginPassGroupParams;
    memset(&beginPassGroupParams, 0,  NVPW_RawMetricsConfig_BeginPassGroup_Params_STRUCT_SIZE); 
    beginPassGroupParams.structSize = NVPW_RawMetricsConfig_BeginPassGroup_Params_STRUCT_SIZE; 
    beginPassGroupParams.pRawMetricsConfig = pRawMetricsConfig;
    NVPW_CALL((*NVPW_RawMetricsConfig_BeginPassGroupPtr)(&beginPassGroupParams),
              return(PAPI_ENOSUPP));

    // Note: Here is where nvidia simpleQuery.cpp example code calls GetRawMetricRequests, we are inlining it.
    //----------------SECTION----------------
    // Need to build a metric properties; contains pDescription, pDimUnits, and **ppRawMetricDependencies.
    NVPW_MetricsContext_GetMetricProperties_Begin_Params getMetricPropertiesBeginParams;
    memset(&getMetricPropertiesBeginParams, 0,  NVPW_MetricsContext_GetMetricProperties_Begin_Params_STRUCT_SIZE); 
    getMetricPropertiesBeginParams.structSize = NVPW_MetricsContext_GetMetricProperties_Begin_Params_STRUCT_SIZE;
    getMetricPropertiesBeginParams.pMetricsContext = pMetricsContextCreateParams->pMetricsContext;
    getMetricPropertiesBeginParams.pMetricName     = thisEventData->nv_name;
    
    NVPW_CALL((*NVPW_MetricsContext_GetMetricProperties_BeginPtr)(&getMetricPropertiesBeginParams),
              return(PAPI_ENOSUPP));

    // Fill in what we learned with that call.
    thisEventData->description = strdup(getMetricPropertiesBeginParams.pDescription);
    thisEventData->dimUnits = strdup(getMetricPropertiesBeginParams.pDimUnits);
    thisEventData->gpuBurstRate =       getMetricPropertiesBeginParams.gpuBurstRate;
    thisEventData->gpuSustainedRate =   getMetricPropertiesBeginParams.gpuSustainedRate;

    //----------------SECTION----------------
    // count the dependencies, and build an array of NVPA_RawMetricRequest
    // entries with them.  We remember this array with the event, it is
    // necessary for both testing the compatibility of events in an eventset,
    // and necessary for querying values. Note that these may also be the
    // values we need to enforce accumulating events.
    // See nvidia example simpleQuery.cpp:112-131. 
    // Programmer Note: These dependency names are just 18 char hex strings. 
    // At this writing, metrics have from 1 to 45 dependencies:
    // event 'dram__bytes.avg' has 4 dependencies.
    // 0: '0x1b6d0ab8e9f0135d'.
    // 1: '0x667e0015f33a459f'.
    // 2: '0xee48e1b9f1ebf302'.
    // 3: '0xf53385f81b35356b'.

    numDep = 0;
    while (getMetricPropertiesBeginParams.ppRawMetricDependencies[numDep] != NULL) numDep++;
    if (numDep == 0) return(PAPI_ENOSUPP);

    // make space for all the raw metrics.
    NVPA_RawMetricRequest* rawMetricRequests = (NVPA_RawMetricRequest*) calloc(numDep, sizeof(NVPA_RawMetricRequest));

    if (rawMetricRequests == NULL) return(PAPI_ENOMEM);

    // For each dependency, build a rawMetricRequest table entry.
    for (i = 0; i<numDep; i++) {
        rawMetricRequests[i].pMetricName = strdup(getMetricPropertiesBeginParams.ppRawMetricDependencies[i]);
        if (rawMetricRequests[i].pMetricName == NULL) return(PAPI_ENOMEM);
        rawMetricRequests[i].isolated = 1;
        rawMetricRequests[i].keepInstances = 1;
        }

    // Remember it in the event data.
    thisEventData->numRawMetrics=numDep;
    thisEventData->rawMetricRequests = rawMetricRequests;

    // Now cleanup after GetMetricProperties.
    NVPW_MetricsContext_GetMetricProperties_End_Params getMetricPropertiesEndParams;
    getMetricPropertiesEndParams.structSize = NVPW_MetricsContext_GetMetricProperties_End_Params_STRUCT_SIZE;
    getMetricPropertiesEndParams.pPriv           = NULL;
    getMetricPropertiesEndParams.pMetricsContext = pMetricsContextCreateParams->pMetricsContext;
    NVPW_CALL((*NVPW_MetricsContext_GetMetricProperties_EndPtr)(&getMetricPropertiesEndParams), 
              return(PAPI_ENOSUPP));

    //----------------SECTION----------------
    // Collect info on the dependencies. See nvidia example simpleQuery.cpp:158.
    //
    NVPW_RawMetricsConfig_IsAddMetricsPossible_Params isAddMetricsPossibleParams;
    isAddMetricsPossibleParams.structSize = NVPW_RawMetricsConfig_IsAddMetricsPossible_Params_STRUCT_SIZE;
    isAddMetricsPossibleParams.pRawMetricsConfig = pRawMetricsConfig;
    isAddMetricsPossibleParams.pRawMetricRequests = &rawMetricRequests[0];
    isAddMetricsPossibleParams.numMetricRequests = numDep;
    NVPW_CALL((*NVPW_RawMetricsConfig_IsAddMetricsPossiblePtr)(&isAddMetricsPossibleParams),
              return(PAPI_ENOSUPP));
    
    NVPW_RawMetricsConfig_AddMetrics_Params addMetricsParams;
    addMetricsParams.structSize = NVPW_RawMetricsConfig_AddMetrics_Params_STRUCT_SIZE;
    addMetricsParams.pRawMetricsConfig = pRawMetricsConfig;
    addMetricsParams.pRawMetricRequests = &rawMetricRequests[0];
    addMetricsParams.numMetricRequests = numDep;
    NVPW_CALL((*NVPW_RawMetricsConfig_AddMetricsPtr)(&addMetricsParams),
              return(PAPI_ENOSUPP));

    NVPW_RawMetricsConfig_EndPassGroup_Params endPassGroupParams;
    endPassGroupParams.structSize = NVPW_RawMetricsConfig_EndPassGroup_Params_STRUCT_SIZE;
    endPassGroupParams.pRawMetricsConfig = pRawMetricsConfig;
    NVPW_CALL((*NVPW_RawMetricsConfig_EndPassGroupPtr)(&endPassGroupParams),
              return(PAPI_ENOSUPP));

    NVPW_RawMetricsConfig_GetNumPasses_Params rawMetricsConfigGetNumPassesParams;
    rawMetricsConfigGetNumPassesParams.structSize = NVPW_RawMetricsConfig_GetNumPasses_Params_STRUCT_SIZE;
    rawMetricsConfigGetNumPassesParams.pRawMetricsConfig = pRawMetricsConfig;
    NVPW_CALL((*NVPW_RawMetricsConfig_GetNumPassesPtr)(&rawMetricsConfigGetNumPassesParams),
              return(PAPI_ENOSUPP));

    // No Nesting of ranges in case of CUPTI_AutoRange, in AutoRange the range
    // is already at finest granularity of every kernel Launch so
    // numNestingLevels = 1.
    // That said, in PAPI we use CUPTI_UserRange; but we still have no nesting
    // because we only allow one PAPI_start() for an EventSet. 

    numNestingLevels = 1;
    numIsolatedPasses  = rawMetricsConfigGetNumPassesParams.numIsolatedPasses;
    numPipelinedPasses = rawMetricsConfigGetNumPassesParams.numPipelinedPasses;

    //----------------SECTION----------------
    // Compute the number of passes.

    numOfPasses = numPipelinedPasses + numIsolatedPasses * numNestingLevels;
    thisEventData->passes = (int) numOfPasses;

    NVPW_RawMetricsConfig_Destroy_Params rawMetricsConfigDestroyParams;
    rawMetricsConfigDestroyParams.structSize = NVPW_RawMetricsConfig_Destroy_Params_STRUCT_SIZE;
    rawMetricsConfigDestroyParams.pRawMetricsConfig = pRawMetricsConfig;
    NVPW_CALL((*NVPW_RawMetricsConfig_DestroyPtr)((NVPW_RawMetricsConfig_Destroy_Params*) &rawMetricsConfigDestroyParams),
              return(PAPI_ENOSUPP));

    return(PAPI_OK);
    //----------------SECTION----------------
    // Modify description to include type and number of passes.
    char added[PAPI_MAX_STR_LEN];
    char copyDesc[PAPI_HUGE_STR_LEN];
    switch (thisEventData->treatment) {
     
        case SpotValue: 
            snprintf(added, PAPI_MAX_STR_LEN, ". Units=%s Passes=%d Accum=Spot", thisEventData->dimUnits, thisEventData->passes);
            break;

        case RunningSum:
            snprintf(added, PAPI_MAX_STR_LEN, ". Units=%s Passes=%d Accum=Sum", thisEventData->dimUnits, thisEventData->passes);
            break;

        case RunningMin:
            snprintf(added, PAPI_MAX_STR_LEN, ". Units=%s Passes=%d Accum=Min", thisEventData->dimUnits, thisEventData->passes);
            break;

        case RunningMax:
            snprintf(added, PAPI_MAX_STR_LEN, ". Units=%s Passes=%d Accum=Max", thisEventData->dimUnits, thisEventData->passes);
            break;
    }

    int olen = strlen(thisEventData->description);
    int alen = strlen(added);
    if ((olen+alen) >= PAPI_HUGE_STR_LEN) {
        olen = PAPI_HUGE_STR_LEN - alen;
    }

    // Truncate original description if necessary to make room for unuts, passes, accum.
    thisEventData->description[olen] = 0;
    // Create augmented description.
    snprintf(copyDesc, PAPI_HUGE_STR_LEN, "%s%s", thisEventData->description, added);
    // discard original description.
    free(thisEventData->description);
    // record augmented description. 
    thisEventData->description = strdup(copyDesc); 
    
    return(PAPI_OK);
} // end cuda11_getMetricDetails.


//-------------------------------------------------------------------------------------------------
// This routine is not complete on its own, it is a continuation of _cuda_add_native_events() once
// we discover we are cupti 11 (or later).
// This is an internal routine, it is the caller's responsibility to ensure thread safety.
//-------------------------------------------------------------------------------------------------
static int _cuda11_add_native_events(cuda_context_t * gctxt)
{
    (void) gctxt;
    int i, ret;
    int userDevice, deviceNum;
    cuda_device_desc_t *mydevice;
    CUresult cuErr; (void) cuErr;
    CUcontext userCtx, currCuCtx;

    // Get deviceNum.
    CUDA_CALL((*cudaGetDevicePtr) (&userDevice), return (PAPI_EMISC));
    CU_CALL((*cuCtxGetCurrentPtr) (&userCtx),    return (PAPI_EMISC));

    // I saw this in other sample code; it may not be relevant. It worries
    // whether runtime version differs from the Header versions. To me that
    // is a compile issue, not something to correct at runtime. -Tony C.

    if (cuda_runtime_version < 11000) {
        if (0) fprintf(stderr, "%s:%s:%i Setting for cuda_runtime_version=%d (SIZE10)\n", __FILE__, __func__, __LINE__, cuda_runtime_version);
        GetChipName_Params_STRUCT_SIZE=CUpti_Device_GetChipName_Params_STRUCT_SIZE10;
        Profiler_SetConfig_Params_STRUCT_SIZE=CUpti_Profiler_SetConfig_Params_STRUCT_SIZE10;
        Profiler_EndPass_Params_STRUCT_SIZE=CUpti_Profiler_EndPass_Params_STRUCT_SIZE10;
        Profiler_FlushCounterData_Params_STRUCT_SIZE=CUpti_Profiler_FlushCounterData_Params_STRUCT_SIZE10;
    } else {
        if (0) fprintf(stderr, "%s:%s:%i Setting for cuda_runtime_version=%d (SIZE11)\n", __FILE__, __func__, __LINE__, cuda_runtime_version);
        GetChipName_Params_STRUCT_SIZE=CUpti_Device_GetChipName_Params_STRUCT_SIZE11;
        Profiler_SetConfig_Params_STRUCT_SIZE=CUpti_Profiler_SetConfig_Params_STRUCT_SIZE11;
        Profiler_EndPass_Params_STRUCT_SIZE=CUpti_Profiler_EndPass_Params_STRUCT_SIZE11;
        Profiler_FlushCounterData_Params_STRUCT_SIZE=CUpti_Profiler_FlushCounterData_Params_STRUCT_SIZE11;
    }

    // Comparison for debugging if you want it.
    if (0) {
        fprintf(stderr, "%s:%s:%i Actual vs Set sizes:\n", __FILE__, __func__, __LINE__);
        fprintf(stderr, "%s:%s:%i GetChipName : %zd, %d\n", __FILE__, __func__, __LINE__, CUpti_Device_GetChipName_Params_STRUCT_SIZE, GetChipName_Params_STRUCT_SIZE); 
        fprintf(stderr, "%s:%s:%i SetConfig   : %zd, %d\n", __FILE__, __func__, __LINE__, CUpti_Profiler_SetConfig_Params_STRUCT_SIZE, Profiler_SetConfig_Params_STRUCT_SIZE);
        fprintf(stderr, "%s:%s:%i EndPass     : %zd, %d\n", __FILE__, __func__, __LINE__, CUpti_Profiler_EndPass_Params_STRUCT_SIZE, Profiler_EndPass_Params_STRUCT_SIZE);
        fprintf(stderr, "%s:%s:%i FlushCounter: %zd, %d\n", __FILE__, __func__, __LINE__, CUpti_Profiler_FlushCounterData_Params_STRUCT_SIZE, Profiler_FlushCounterData_Params_STRUCT_SIZE);
    }
  
    // We have to initialize the profiler to get the chip names,
    // And we need the chipnames to read the metrics we have.
    // This performs cuptiProfilerInitialize(), and NVPW_InitializeHost().

    ret = _cuda11_init_profiler();
    if (ret != PAPI_OK) return(ret);

    // Ensure the hashtable (all pointers) is cleared to empty state.
    memset(&cuda11_NameHashTable[0], 0, CUDA11_HASH_SIZE*sizeof(cuda11_hash_entry_t*));

    int *firstLast = calloc(2*gctxt->deviceCount, sizeof(int)); // space for first/last indices.

    for (deviceNum = 0; deviceNum < gctxt->deviceCount; deviceNum++) {
        int strErr;
        int ctxPushed=0;
        mydevice = &gctxt->deviceArray[deviceNum];
        CUpti_Device_GetChipName_Params ChipNameParams;
        memset(&ChipNameParams, 0,  GetChipName_Params_STRUCT_SIZE);
        ChipNameParams.structSize = GetChipName_Params_STRUCT_SIZE;
        ChipNameParams.pPriv = NULL;
        ChipNameParams.deviceIndex=deviceNum;

        CUPTI_CALL((*cuptiDeviceGetChipNamePtr)(&ChipNameParams),);
        strErr = snprintf(mydevice->cuda11_chipName, PAPI_MIN_STR_LEN, ChipNameParams.pChipName);
        if (strErr > PAPI_MIN_STR_LEN) HANDLE_STRING_ERROR;
        mydevice->cuda11_chipName[PAPI_MIN_STR_LEN-1]=0;

        // We get CounterAvailabilityParams for this device.
        // see $PAPI_CUPTI_ROOT/samples/userrange_profiling/simplecuda.cu Line 346.
        // NVPW_RawMetricsConfig_SetCounterAvailability is apparently for shared
        // GPUs. See the manual https://docs.nvidia.com/cupti/Cupti/r_main.html at 1.12
        // discusses shared Compute (GPUs):
        //
        // A sharedCompute Instance uses GPU resources that can potentially also be
        // accessed by other Compute Instances in the same GPU Instance. Due to this
        // resource sharing, collecting profiling data from shared units is not permitted.
        // Attempts to collect metrics from a shared unit will result in NaN values. Better
        // error reporting will be done in a future release. Collecting metrics from GPU
        // units that are exclusively owned by a shared Compute Instance is still possible.
        // Tracing works for shared Compute Instances.
        //
        // To allow users to determine which metrics are available on a target device, new
        // APIs have been added which can be used to query counter availability before
        // starting the profiling session. See APIs

        // Init session context; it will be updated in cuda11_start() if needed.
        mydevice->sessionCtx = NULL;

        // Get the device Primary Context.
        CU_CALL((*cuDevicePrimaryCtxRetainPtr) (&mydevice->cuContext, deviceNum), return(PAPI_EMISC)); // LEAK 9M+8M+5M.

        if (0) fprintf(stderr, "%s:%s:%i after PrimaryCtxRetain, deviceNum=%d mydevice->cuContext=%p, userCtx=%p.\n",
                    __FILE__, __func__, __LINE__, deviceNum, mydevice->cuContext, userCtx);

        // We need a context. If we are on the user's device, we
        // can use their context, if not null. Otherwise we must
        // switch to the device's primary context.
        if (deviceNum != userDevice) {
            CU_CALL((*cuCtxPushCurrentPtr) (mydevice->cuContext), 
                return(PAPI_EMISC));
            ctxPushed=1;
        } else { // same device as user
            if (userCtx == NULL) {
                CU_CALL((*cuCtxPushCurrentPtr) (mydevice->cuContext), 
                    return(PAPI_EMISC));
                ctxPushed=1;
            }
        }
        
        // First we size the image structure (happens because .pCounterAvailabiityImage is NULL).
        CUpti_Profiler_GetCounterAvailability_Params getCounterAvailabilityParams;
        memset(&getCounterAvailabilityParams, 0,  CUpti_Profiler_GetCounterAvailability_Params_STRUCT_SIZE);
        getCounterAvailabilityParams.structSize = CUpti_Profiler_GetCounterAvailability_Params_STRUCT_SIZE;
        getCounterAvailabilityParams.ctx = NULL; // Use current context.
        CUPTI_CALL((*cuptiProfilerGetCounterAvailabilityPtr) (&getCounterAvailabilityParams), 
            if (ctxPushed) CU_CALL((*cuCtxPopCurrentPtr) (&currCuCtx),);
            CU_CALL((*cuDevicePrimaryCtxReleasePtr) (deviceNum),);
            return(PAPI_EMISC));

        // Set up for second call that fills in the image. (.pCounterAvailabilityImage is not NULL).
        mydevice->cuda11_CounterAvailabilityImageSize = getCounterAvailabilityParams.counterAvailabilityImageSize;
        mydevice->cuda11_CounterAvailabilityImage = calloc(mydevice->cuda11_CounterAvailabilityImageSize, sizeof(uint8_t));
        getCounterAvailabilityParams.pCounterAvailabilityImage = mydevice->cuda11_CounterAvailabilityImage;
        CUPTI_CALL((*cuptiProfilerGetCounterAvailabilityPtr) (&getCounterAvailabilityParams), 
            if (ctxPushed) CU_CALL((*cuCtxPopCurrentPtr) (&currCuCtx),);
            CU_CALL((*cuDevicePrimaryCtxReleasePtr) (deviceNum),);
            return(PAPI_EMISC));
 
        // Restore caller's context, and release primary.
        if (ctxPushed == 1) {
            CU_CALL((*cuCtxPopCurrentPtr) (&currCuCtx),
                return(PAPI_EMISC));
            ctxPushed = 0;
        }

        // Always release after retain.
        CU_CALL((*cuDevicePrimaryCtxReleasePtr) (deviceNum), return(PAPI_EMISC));

        // Get or create the Metrics Context. 
        NVPW_CUDA_MetricsContext_Create_Params *pMCCP = cuda11_getMetricsContextPtr(deviceNum);
        if (pMCCP == NULL) {
            return(PAPI_EMISC);
        }

        firstLast[0+(deviceNum<<1)] = cuda11_numEvents;
        firstLast[1+(deviceNum<<1)] = cuda11_numEvents;

        // figure out if this device has the same names as a previous device.
        for (i=0; i<deviceNum; i++) {
            // break if we find a match.
            if (strcmp(mydevice->cuda11_chipName, gctxt->deviceArray[i].cuda11_chipName) == 0) break;
        }

        // If there is a previous device with my chipName, I can use
        // the names it found. Note if deviceNum==0, i==0, Not less.
        // In testing; COPY took 35 ms (best time) for 114K events; and
        // using the NVPW routines takes 99 ms (best time). 
        if (i<deviceNum) {
            int idx;
            for (idx = firstLast[0+(i<<1)]; idx <= firstLast[1+(i<<1)]; idx++) {
                cuda11_makeRoomAllEvents();
                cuda11_eventData* prevEventData = cuda11_AllEvents[idx];
                cuda11_eventData* thisEventData = (cuda11_eventData*) calloc(1, sizeof(cuda11_eventData));
                if (thisEventData == NULL) return(PAPI_ENOMEM);

                thisEventData->nv_name = strdup(prevEventData->nv_name); // allocate and copy.  
                thisEventData->treatment = prevEventData->treatment;
                char PAPI_name[PAPI_MAX_STR_LEN];
                snprintf(PAPI_name, PAPI_MAX_STR_LEN,  "%s:device=%d", thisEventData->nv_name, deviceNum);
                thisEventData->papi_name = strdup(PAPI_name);
                thisEventData->deviceNum = deviceNum;
                cuda11_AllEvents[cuda11_numEvents]=thisEventData;
                addNameHash(thisEventData->papi_name, cuda11_numEvents); 
                firstLast[1+(deviceNum<<1)] = cuda11_numEvents;
                cuda11_numEvents++; 
            }
        } else {
            // Collect the names for this device.
            //----------------SECTION----------------
            // Collect Counter Names.
            // Actually, we don't need to collect counter names! counters cannot be
            // read directly, you MUST read a metric that consists of the counter
            // name + .sum, .avg, .min, .max, or for sum additional suffixes.
            // perfworks ONLY deals with metrics. You can collect these here, but
            // then you must decorate the name with these suffixes.  See
            // https://docs.nvidia.com/cupti/Cupti/r_main.html#r_host_metrics_api

            // This is the code to get counters, which we don't need.
    //      NVPW_MetricsContext_GetCounterNames_Begin_Params getCounterNames;
    //      getCounterNames.structSize = NVPW_MetricsContext_GetCounterNames_Begin_Params_STRUCT_SIZE;
    //      getCounterNames.pPriv = NULL;
    //      getCounterNames.pMetricsContext = MetricsContextCreateParams.pMetricsContext;
    //      NVPW_CALL((*NVPW_MetricsContext_GetCounterNames_BeginPtr)(&getCounterNames),
    //          return(PAPI_ENOSUPP));
    //      
    //      fprintf(stderr, "%s:%i Counters Found: %zu.\n", __func__, __LINE__, getCounterNames.numCounters);
    //      for (i=0; i< (int) getCounterNames.numCounters; i++) {
    //          fprintf(stderr, "%s:%i Counter name='%s'\n", __func__, __LINE__, getCounterNames.ppCounterNames[i]);
    //      }
    //      NVPW_MetricsContext_GetCounterNames_End_Params endCounterNames;
    //      endCounterNames.structSize = NVPW_MetricsContext_GetCounterNames_End_Params_STRUCT_SIZE;
    //      endCounterNames.pPriv = NULL;
    //      endCounterNames.pMetricsContext = MetricsContextCreateParams.pMetricsContext;
    //      NVPW_CALL((*NVPW_MetricsContext_GetCounterNames_EndPtr)(&endCounterNames),
    //          return(PAPI_ENOSUPP));
                  
            //----------------SECTION----------------
            // Collect Metric Names, and get Metrics Data.
            NVPW_MetricsContext_GetMetricNames_Begin_Params GetMetricNameBeginParams;
            memset(&GetMetricNameBeginParams, 0,  NVPW_MetricsContext_GetMetricNames_Begin_Params_STRUCT_SIZE);
            GetMetricNameBeginParams.structSize = NVPW_MetricsContext_GetMetricNames_Begin_Params_STRUCT_SIZE;
            GetMetricNameBeginParams.pMetricsContext = pMCCP->pMetricsContext;

            // in : if true, SKIPS enumerating \<metric\>.peak_{burst, sustained}
            //      Adds 45 seconds and 57,120 events per device. (TITAN V)
            GetMetricNameBeginParams.hidePeakSubMetrics = 0;
            // in : if true, SKIPS enumerating \<metric\>.per_{active,elapsed,region,frame}_cycle
            //      Adds 24 seconds and 20,990 events per device. (TITAN V)
            GetMetricNameBeginParams.hidePerCycleSubMetrics = 0;
            // in : if true, SKIPS enumerating \<metric\>.pct_of_peak_{burst,sustained}_{active,elapsed,region,frame}
            //      Adds 50 seconds and 28,796 events per device. (TITAN V)
            GetMetricNameBeginParams.hidePctOfPeakSubMetrics = 0;
            // in : if true, SKIPS enumerating \<unit\>__throughput.pct_of_peak_sustained_elapsed even if hidePctOfPeakSubMetrics is true
            //      Adds 0 seconds and 24 events per device. (TITAN V)
            GetMetricNameBeginParams.hidePctOfPeakSubMetricsOnThroughputs=0;

            // This call alone takes about 54ms to complete.
            NVPW_CALL((*NVPW_MetricsContext_GetMetricNames_BeginPtr)(&GetMetricNameBeginParams),
                return(PAPI_EMISC));
            
            //----------------SECTION----------------
            //  We have the names of metrics, get details on them.
            for (i = 0; i < (int) GetMetricNameBeginParams.numMetrics; i++) {
                cuda11_eventData* thisEventData = (cuda11_eventData*) calloc(1, sizeof(cuda11_eventData));
                if (thisEventData == NULL) return(PAPI_ENOMEM);

                thisEventData->nv_name = strdup(GetMetricNameBeginParams.ppMetricNames[i]); // allocate and copy.  

                // We have the name; enough to specify the treatment.
                if      (strstr(thisEventData->nv_name, ".sum") != NULL) thisEventData->treatment = RunningSum;
                else if (strstr(thisEventData->nv_name, ".min") != NULL) thisEventData->treatment = RunningMin;
                else if (strstr(thisEventData->nv_name, ".max") != NULL) thisEventData->treatment = RunningMax;
                else thisEventData->treatment = SpotValue;

                char PAPI_name[PAPI_MAX_STR_LEN];
                snprintf(PAPI_name, PAPI_MAX_STR_LEN,  "%s:device=%d", thisEventData->nv_name, deviceNum);
                thisEventData->papi_name = strdup(PAPI_name);

                // Here is the place to qualify events to be included,
                // but all we've got at this point is the name and 
                // derived treatment. Note 'if (1)' is always true.
                if (1) {        // If it qualifies, add to list.
                    cuda11_makeRoomAllEvents();
                    thisEventData->deviceNum = deviceNum;
                    cuda11_AllEvents[cuda11_numEvents]=thisEventData;
                    addNameHash(thisEventData->papi_name, cuda11_numEvents); 
                    firstLast[1+(deviceNum<<1)] = cuda11_numEvents;
                    cuda11_numEvents++; 
                } else {        // If it failed to qualify, discard it.
                    free_cuda11_eventData_contents(thisEventData);
                    free(thisEventData);
                    thisEventData = NULL;
                } // end if we need to discard event data.
            } // end metrics loop.

            // Finish up this GetMetricNames.
            NVPW_MetricsContext_GetMetricNames_End_Params GetMetricNameEndParams;
            memset(&GetMetricNameEndParams, 0,  NVPW_MetricsContext_GetMetricNames_End_Params_STRUCT_SIZE);
            GetMetricNameEndParams.structSize = NVPW_MetricsContext_GetMetricNames_End_Params_STRUCT_SIZE;
            GetMetricNameEndParams.pMetricsContext = pMCCP->pMetricsContext;
            NVPW_CALL((*NVPW_MetricsContext_GetMetricNames_EndPtr)(&GetMetricNameEndParams),);
        }
    } // end for each device. 

    // Performance report for hash table efficiency.
    if (0) {
        int inUse=0, avgChain=0, maxChain=0;
        int i, j;
        for (i=0; i<CUDA11_HASH_SIZE; i++) {
            if (cuda11_NameHashTable[i] == NULL) continue;
            inUse++;
            j=1;
            cuda11_hash_entry_t *item = cuda11_NameHashTable[i];
            while (item->next != NULL) {j++; item=item->next;}
            avgChain += j;
            if (j > maxChain) maxChain = j;
        }

        fprintf(stderr, "%s:%s:%i, Hash Stats: inUse=%.3f%%, avgChain=%.2f, maxChain=%d.\n",
            __FILE__, __func__, __LINE__, ((100.*inUse)/(CUDA11_HASH_SIZE+0.)),
            (avgChain+0.)/(inUse+0.), maxChain);
    }

    return(PAPI_OK);    
} // end _cuda11_add_native_events.


//-------------------------------------------------------------------------------------------------
// We don't do anything for a new thread initialization.
//-------------------------------------------------------------------------------------------------
static int _cuda11_init_thread(hwd_context_t * ctx)
{
    (void) ctx;
    SUBDBG("Entering\n");
    // needs work.
    return PAPI_OK;
} // end _cuda11_init_thread


//-------------------------------------------------------------------------------------------------
// Setup a counter control state.
// In general a control state holds the hardware info for an EventSet.
//-------------------------------------------------------------------------------------------------
static int _cuda11_init_control_state(hwd_control_state_t * ctrl)
{
    SUBDBG("Entering\n");
    (void) ctrl;
    // If no events were found during the initial component initialization, return error.
    if(global_cuda_context->availEventSize <= 0) {
        strncpy(_cuda_vector.cmp_info.disabled_reason, "ERROR CUDA: No events exist", PAPI_MAX_STR_LEN);
        return (PAPI_EMISC);
    }

    // If it does not exist, create the global structure to hold CUDA contexts and active events.
    _papi_hwi_lock( COMPONENT_LOCK );
    if(!global_cuda_control) {
        global_cuda_control = (cuda_control_t *) papi_calloc(1, sizeof(cuda_control_t));
        global_cuda_control->countOfActiveCUContexts = 0;
        global_cuda_control->activeEventCount = 0;
    }

    _papi_hwi_unlock( COMPONENT_LOCK );
    return PAPI_OK;
} // end _cuda11_init_control_state


//-------------------------------------------------------------------------------------------------
// Triggered by eventset operations like add or remove.  For CUDA, needs to be
// called multiple times from each separate CUDA context with the events to be
// measured from that context.  For each context, create eventgroups for the
// events.
// Note: NativeInfo_t is defined in papi_internal.h.
//-------------------------------------------------------------------------------------------------
static int _cuda11_update_control_state(hwd_control_state_t * ctrl,
    NativeInfo_t * nativeInfo, int nativeCount, hwd_context_t * ctx)
{
    (void) ctrl;
    (void) nativeInfo;
    (void) nativeCount;
    (void) ctx;
    cuda_control_t *gctrl = global_cuda_control;    // We don't use the passed-in parameter, we use a global.
    cuda_context_t *gctxt = global_cuda_context;    // We don't use the passed-in parameter, we use a global.
    (void) gctrl;
    int dev, ii, userDevice;
    CUcontext userCtx, popCtx;

    /* Return if no events */
    if(nativeCount == 0)
        return (PAPI_OK);

    // Get deviceNum.
    CUDA_CALL((*cudaGetDevicePtr) (&userDevice), return (PAPI_EMISC));
    CU_CALL((*cuCtxGetCurrentPtr) (&userCtx),    return (PAPI_EMISC));
    if (userCtx == NULL) return(PAPI_ENOSUPP);  // We don't support no cuda context at all.

    _papi_hwi_lock( COMPONENT_LOCK );
 

    // This is the protocol devised by the PAPI team in 2015; see:
    // PAPI/src/components/cuda/tests/simpleMultiGPU.c.  If events from
    // multiple devices are to be in the event set, the user must create a
    // context for each device and make it active for PAPI_add. The context
    // must be the one used to launch the kernel on that device. We remember
    // the userCtx for current userDevice here; and use it during PAPI_start.

    if (userDevice >=0 && userDevice < gctxt->deviceCount) {
        gctxt->deviceArray[userDevice].sessionCtx = userCtx;
        if (0) fprintf(stderr, "%s:%s:%i userDevice=%d, setting sessionCtx=%p.\n", __FILE__, __func__, __LINE__, userDevice, userCtx);
    }

    // We need the rawMetricRequests, which we collected during event enumeration.
    // We also need the nvidia names of the metrics: cuda11_AllEvents[]->nv_name.
    // We need to assemble by device, and one array for all events on that device.
   
    int *deviceMetricCount =    calloc(gctxt->deviceCount, sizeof(int));
    int *deviceRawMetricCount = calloc(gctxt->deviceCount, sizeof(int));

    // Note, in cuda11, we do not use gctxt->availEventIsBeingMeasuredInEventset[idx].
    // Always reset to zero. We rebuild the eventset from scratch on every call.
    gctrl->activeEventCount=0;

    // First up: ensure every event is populated.
    cuda_device_desc_t *mydevice;
    for (ii = 0; ii < nativeCount; ii++) {
        int idx = nativeInfo[ii].ni_event;
        // skip if already initialized.
        if (cuda11_AllEvents[idx]->rawMetricRequests != NULL) continue;
        dev = cuda11_AllEvents[idx]->deviceNum;
        // get or create the appropriate Metrics Context.
        NVPW_CUDA_MetricsContext_Create_Params *pMCCP = cuda11_getMetricsContextPtr(dev);
        mydevice = &gctxt->deviceArray[dev];
        int err  = cuda11_getMetricDetails(cuda11_AllEvents[idx], mydevice->cuda11_chipName, pMCCP);
        if (err != PAPI_OK) {
            if (1) fprintf(stderr, "%s:%s:%i cuda11_getMetricDetails() failed, index=%d err=%d '%s'.\n",
                     __FILE__, __func__, __LINE__, idx, err, PAPI_strerror(err));
            return(err);
        }
    }

    for (ii = 0; ii < nativeCount; ii++) {                                  // For each event provided by caller,
        nativeInfo[ii].ni_position = gctrl->activeEventCount++; 
        int idx = nativeInfo[ii].ni_event;                                  // Get the index of the event (in the global context).
        gctrl->activeEventIndex[ii] = idx;                                  // Remember global index for this value.
        // Here we init the values for this event.
        switch (cuda11_AllEvents[idx]->treatment) {
            case SpotValue: cuda11_AllEvents[idx]->cumulativeValue = 0; break;
            case RunningSum: cuda11_AllEvents[idx]->cumulativeValue = 0; break;
            case RunningMin: cuda11_AllEvents[idx]->cumulativeValue = DBL_MAX; break;
            case RunningMax: cuda11_AllEvents[idx]->cumulativeValue = -DBL_MAX; break;
        }

        // Get the device we need to count it towards.                
        int eventDeviceNum = cuda11_AllEvents[idx]->deviceNum;              // Device number for this event.
        deviceRawMetricCount[eventDeviceNum] += cuda11_AllEvents[idx]->numRawMetrics;   // Add to raw metrics for device.
        deviceMetricCount[eventDeviceNum]++;                                // Add to metrics names for device.
    }        

    // Now same loop, but for each device, collect metrics names for that
    // device into a separate collection.

    for (dev=0; dev < gctxt->deviceCount; dev++) {
        int ctxPushed=0;
        cuda_device_desc_t *mydevice = &gctxt->deviceArray[dev];
        // Free all the allocations the profiler needs, to rebuild them.
        if (mydevice->cuda11_ConfigImage) free(mydevice->cuda11_ConfigImage);
        mydevice->cuda11_ConfigImage = NULL;
        mydevice->cuda11_ConfigImageSize = 0;

        if (mydevice->cuda11_CounterDataPrefixImage) free(mydevice->cuda11_CounterDataPrefixImage); 
        mydevice->cuda11_CounterDataPrefixImage = NULL; 
        mydevice->cuda11_CounterDataPrefixImageSize = 0; 

        if (mydevice->cuda11_CounterDataImage) free(mydevice->cuda11_CounterDataImage); 
        mydevice->cuda11_CounterDataImage = NULL; 
        mydevice->cuda11_CounterDataImageSize = 0; 

        if (mydevice->cuda11_CounterDataScratchBuffer) free(mydevice->cuda11_CounterDataScratchBuffer); 
        mydevice->cuda11_CounterDataScratchBuffer = NULL; 
        mydevice->cuda11_CounterDataScratchBufferSize = 0; 

        if (deviceRawMetricCount[dev] == 0) continue;

        // make some room.
        if (mydevice->cuda11_RMR) free(mydevice->cuda11_RMR);
        mydevice->cuda11_RMR_count = deviceRawMetricCount[dev];
        mydevice->cuda11_RMR=calloc(deviceRawMetricCount[dev], sizeof(NVPA_RawMetricRequest));
        if (mydevice->cuda11_RMR == NULL) return PAPI_ENOMEM;

        mydevice->cuda11_numMetricNames = deviceMetricCount[dev];
        if (mydevice->cuda11_ValueIdx) free(mydevice->cuda11_ValueIdx); 
        mydevice->cuda11_ValueIdx = calloc(deviceMetricCount[dev], sizeof(int));
        
        if (mydevice->cuda11_MetricIdx) free(mydevice->cuda11_MetricIdx); 
        mydevice->cuda11_MetricIdx = calloc(deviceMetricCount[dev], sizeof(int));
        
        if (mydevice->cuda11_MetricNames) free(mydevice->cuda11_MetricNames); 
        mydevice->cuda11_MetricNames = calloc(deviceMetricCount[dev], sizeof(char*));
        mydevice->cuda11_numMetricNames = deviceMetricCount[dev];
        
        int evIdx, midx=0, idx=0;

        // We build two lists here. mydevice->cuda11_RMR[] is a list of all the
        // raw metric requests (look like 0x...) for all the events on this
        // device.  mydevice->cuda11_MetricNames[] is a list of all the name
        // level metrics we are trying to compute.
        for (ii =0; ii < nativeCount; ii++) {
            int index          = nativeInfo[ii].ni_event;                       // Get the index of the event (in the global context).
            if (cuda11_AllEvents[index]->deviceNum != dev) continue;            // Skip if not on current device.
            // Copy over to master list.
            mydevice->cuda11_ValueIdx[midx] = ii;                               // Position in user's list.
            mydevice->cuda11_MetricIdx[midx] = index;                           // Position in cuda11_AllEvents[].
            mydevice->cuda11_MetricNames[midx++] = cuda11_AllEvents[index]->nv_name;    // Nvidia name of metric.

            // NOTE: The sample code does not eliminate duplicates in the 
            //       list of raw metric events; since we don't know how the
            //       internal evaluation process works, we don't either.
            for (evIdx=0; evIdx < cuda11_AllEvents[index]->numRawMetrics; evIdx++) {
                mydevice->cuda11_RMR[idx] = cuda11_AllEvents[index]->rawMetricRequests[evIdx];
                if (0) fprintf(stderr, "%s:%s:%i ii=%d, index=%d, eventName=%s, RMR[%d].name='%s'.\n", 
                    __FILE__, __func__, __LINE__, ii, index, cuda11_AllEvents[index]->nv_name, idx, mydevice->cuda11_RMR[idx].pMetricName);
                idx++;
            }
        }

        // NOTE: At this point, we could call NVPW_RawMetricsConfig_GetNumPasses() for this
        //       combined set. see cuda11_getMetricDetails above, or simpleQuery.cpp. 

        // Create the configImage. 
        NVPA_RawMetricsConfigOptions metricsConfigOptions;
        memset(&metricsConfigOptions, 0,   NVPA_RAW_METRICS_CONFIG_OPTIONS_STRUCT_SIZE);  
        metricsConfigOptions.structSize =  NVPA_RAW_METRICS_CONFIG_OPTIONS_STRUCT_SIZE;
        metricsConfigOptions.activityKind = NVPA_ACTIVITY_KIND_PROFILER;
        metricsConfigOptions.pChipName = mydevice->cuda11_chipName;

        NVPA_RawMetricsConfig* pRawMetricsConfig;

        // Create the structure.
        NVPW_CALL((*NVPA_RawMetricsConfig_CreatePtr) 
            (&metricsConfigOptions, &pRawMetricsConfig),
            _papi_hwi_unlock( COMPONENT_LOCK );
            return(PAPI_EMISC));

        // See: $PAPI_CUPTI_ROOT/samples/extensions/src/profilerhost_util/Metric.cpp Line 117.
        NVPW_RawMetricsConfig_SetCounterAvailability_Params setCounterAvailabilityParams;
        memset(&setCounterAvailabilityParams, 0,  NVPW_RawMetricsConfig_SetCounterAvailability_Params_STRUCT_SIZE);
        setCounterAvailabilityParams.structSize = NVPW_RawMetricsConfig_SetCounterAvailability_Params_STRUCT_SIZE;
        setCounterAvailabilityParams.pRawMetricsConfig = pRawMetricsConfig;
        setCounterAvailabilityParams.pCounterAvailabilityImage = mydevice->cuda11_CounterAvailabilityImage;
        NVPW_CALL((*NVPW_RawMetricsConfig_SetCounterAvailabilityPtr) (&setCounterAvailabilityParams),
            _papi_hwi_unlock( COMPONENT_LOCK );
            return(PAPI_EMISC));

        // Note: The sample code sometimes creates params and then immediately
        // destroys them, but uses param structure elements later. But if I
        // destroy pRawMetricsConfig here, I get an error when I try to call
        // BeginPassGroup. I'm following standard coding practice and calling
        // the destroy function when I'm done using the structure.

        if (mydevice->sessionCtx != userCtx) {
            ctxPushed = 1;
            CU_CALL((*cuCtxPushCurrentPtr) (mydevice->sessionCtx), 
                _papi_hwi_unlock( COMPONENT_LOCK );
                return(PAPI_EMISC));
        }

        // creating params for beginPassGroup...
        NVPW_RawMetricsConfig_BeginPassGroup_Params beginPassGroupParams;
        memset(&beginPassGroupParams, 0,  NVPW_RawMetricsConfig_BeginPassGroup_Params_STRUCT_SIZE);  
        beginPassGroupParams.structSize = NVPW_RawMetricsConfig_BeginPassGroup_Params_STRUCT_SIZE;
        beginPassGroupParams.pRawMetricsConfig = pRawMetricsConfig;
        
        // Actually calling BeginPassGroup.
        NVPW_CALL((*NVPW_RawMetricsConfig_BeginPassGroupPtr) 
            (&beginPassGroupParams),
            // On error,
            if (ctxPushed) CU_CALL((*cuCtxPopCurrentPtr) (&popCtx), );
            _papi_hwi_unlock( COMPONENT_LOCK );
            return(PAPI_EMISC));

        // Creating params for addMetrics.
        NVPW_RawMetricsConfig_AddMetrics_Params addMetricsParams;
        memset(&addMetricsParams, 0,  NVPW_RawMetricsConfig_AddMetrics_Params_STRUCT_SIZE);
        addMetricsParams.structSize = NVPW_RawMetricsConfig_AddMetrics_Params_STRUCT_SIZE;
        addMetricsParams.pRawMetricsConfig = pRawMetricsConfig;

        // passing in the rawMetricsRequests array.
        addMetricsParams.pRawMetricRequests = mydevice->cuda11_RMR;

        // and number of entries.
        addMetricsParams.numMetricRequests = mydevice->cuda11_RMR_count;

        // Executing the AddMetrics.
        NVPW_CALL( (*NVPW_RawMetricsConfig_AddMetricsPtr)
            (&addMetricsParams),
            // On error, 
            if (ctxPushed) CU_CALL((*cuCtxPopCurrentPtr) (&popCtx), );
            _papi_hwi_unlock( COMPONENT_LOCK );
            return(PAPI_EMISC));

        // Creating params for EndPassGroup.
        NVPW_RawMetricsConfig_EndPassGroup_Params endPassGroupParams;
        memset(&endPassGroupParams, 0,  NVPW_RawMetricsConfig_EndPassGroup_Params_STRUCT_SIZE);
        endPassGroupParams.structSize = NVPW_RawMetricsConfig_EndPassGroup_Params_STRUCT_SIZE;

        // passing pRawMetricsConfig also used above.
        endPassGroupParams.pRawMetricsConfig = pRawMetricsConfig;

        // Actually Call EndPassGroup.
        NVPW_CALL( (*NVPW_RawMetricsConfig_EndPassGroupPtr)
            (&endPassGroupParams),
            // On error,
            if (ctxPushed) CU_CALL((*cuCtxPopCurrentPtr) (&popCtx), );
            _papi_hwi_unlock( COMPONENT_LOCK );
            return(PAPI_EMISC));
        
        // Build structure to call generatConfigImage.
        NVPW_RawMetricsConfig_GenerateConfigImage_Params generateConfigImageParams;
        memset(&generateConfigImageParams, 0,  NVPW_RawMetricsConfig_GenerateConfigImage_Params_STRUCT_SIZE);
        generateConfigImageParams.structSize = NVPW_RawMetricsConfig_GenerateConfigImage_Params_STRUCT_SIZE;
        generateConfigImageParams.pRawMetricsConfig = pRawMetricsConfig;

        // Actually call GenerateConfigImage.
        NVPW_CALL( (*NVPW_RawMetricsConfig_GenerateConfigImagePtr)
            (&generateConfigImageParams),
            // On error,
            if (ctxPushed) CU_CALL((*cuCtxPopCurrentPtr) (&popCtx), );
            _papi_hwi_unlock( COMPONENT_LOCK );
            return(PAPI_EMISC));

        // Image is built, but now we must get a copy. Build structure to getConfigImage.
        // Before we can get it, we need to know its size.
        NVPW_RawMetricsConfig_GetConfigImage_Params getConfigImageParams;
        memset(&getConfigImageParams, 0,  NVPW_RawMetricsConfig_GetConfigImage_Params_STRUCT_SIZE);
        getConfigImageParams.structSize = NVPW_RawMetricsConfig_GetConfigImage_Params_STRUCT_SIZE;
        getConfigImageParams.pRawMetricsConfig = pRawMetricsConfig;
        getConfigImageParams.bytesAllocated = 0;
        getConfigImageParams.pBuffer = NULL;
        // Notice pBuffer=NULL and bytesAllocated=0. This is a sizing call.
        // bytes needed is reported in .bytesCopied.
        NVPW_CALL( (*NVPW_RawMetricsConfig_GetConfigImagePtr)
            (&getConfigImageParams),
            // On error,
            if (ctxPushed) CU_CALL((*cuCtxPopCurrentPtr) (&popCtx), );
            _papi_hwi_unlock( COMPONENT_LOCK );
            return(PAPI_EMISC));

        // allocate memory for a vector of bytes.
        mydevice->cuda11_ConfigImage = calloc(getConfigImageParams.bytesCopied, sizeof(uint8_t));
        if (mydevice->cuda11_ConfigImage == NULL) {
            if (ctxPushed) CU_CALL((*cuCtxPopCurrentPtr) (&popCtx), );
            _papi_hwi_unlock( COMPONENT_LOCK );
            return(PAPI_ENOMEM);
        }
        mydevice->cuda11_ConfigImageSize = getConfigImageParams.bytesCopied;

        // sets size and pointer based on allocation.
        getConfigImageParams.bytesAllocated = getConfigImageParams.bytesCopied;
        getConfigImageParams.pBuffer = mydevice->cuda11_ConfigImage;

        // same call, get the actual image now. 
        NVPW_CALL( (*NVPW_RawMetricsConfig_GetConfigImagePtr)
            (&getConfigImageParams),
            // On error, 
            if (ctxPushed) CU_CALL((*cuCtxPopCurrentPtr) (&popCtx), );
            _papi_hwi_unlock( COMPONENT_LOCK );
            return(PAPI_EMISC));

        // We are done with pRawMetricsConfig, we destroy it here.
        NVPW_RawMetricsConfig_Destroy_Params rawMetricsConfigDestroyParams; 
        memset(&rawMetricsConfigDestroyParams, 0,  NVPW_RawMetricsConfig_Destroy_Params_STRUCT_SIZE);
        rawMetricsConfigDestroyParams.structSize = NVPW_RawMetricsConfig_Destroy_Params_STRUCT_SIZE;
        rawMetricsConfigDestroyParams.pRawMetricsConfig = pRawMetricsConfig;
        NVPW_CALL((*NVPW_RawMetricsConfig_DestroyPtr) 
            ((NVPW_RawMetricsConfig_Destroy_Params *) &rawMetricsConfigDestroyParams),
            // On error,
            if (ctxPushed) CU_CALL((*cuCtxPopCurrentPtr) (&popCtx), );
            _papi_hwi_unlock( COMPONENT_LOCK );
            return(PAPI_EMISC));

        // Get the CounterDataPrefixImage. 

        // Build structure to call CounterDataBuilder.
        // (return is counterDataBuilderCreateParams.pCounterDataBuilder)
        NVPW_CounterDataBuilder_Create_Params counterDataBuilderCreateParams;
        memset(&counterDataBuilderCreateParams, 0,  NVPW_CounterDataBuilder_Create_Params_STRUCT_SIZE);
        counterDataBuilderCreateParams.structSize = NVPW_CounterDataBuilder_Create_Params_STRUCT_SIZE;
        counterDataBuilderCreateParams.pChipName = mydevice->cuda11_chipName;

        // CounterDataBuilder_Create.
        NVPW_CALL( (*NVPW_CounterDataBuilder_CreatePtr)
            (&counterDataBuilderCreateParams),
            // On error,
            if (ctxPushed) CU_CALL((*cuCtxPopCurrentPtr) (&popCtx), );
            _papi_hwi_unlock( COMPONENT_LOCK );
            return(PAPI_EMISC));

        // Build the structure to call AddMetrics.
        NVPW_CounterDataBuilder_AddMetrics_Params CD_addMetricsParams;
        memset(&CD_addMetricsParams, 0, NVPW_CounterDataBuilder_AddMetrics_Params_STRUCT_SIZE);
        CD_addMetricsParams.structSize = NVPW_CounterDataBuilder_AddMetrics_Params_STRUCT_SIZE;
        CD_addMetricsParams.pCounterDataBuilder = counterDataBuilderCreateParams.pCounterDataBuilder;
        CD_addMetricsParams.pRawMetricRequests = mydevice->cuda11_RMR;
        CD_addMetricsParams.numMetricRequests = mydevice->cuda11_RMR_count;
        // Call AddMetrics.
        NVPW_CALL((*NVPW_CounterDataBuilder_AddMetricsPtr) (&CD_addMetricsParams),
            // On error, 
            if (ctxPushed) CU_CALL((*cuCtxPopCurrentPtr) (&popCtx), );
            _papi_hwi_unlock( COMPONENT_LOCK );
            return(PAPI_EMISC));

        // Build structure to call GetCounterDataPrefix.
        NVPW_CounterDataBuilder_GetCounterDataPrefix_Params getCounterDataPrefixParams;
        memset(&getCounterDataPrefixParams, 0,  NVPW_CounterDataBuilder_GetCounterDataPrefix_Params_STRUCT_SIZE);
        getCounterDataPrefixParams.structSize = NVPW_CounterDataBuilder_GetCounterDataPrefix_Params_STRUCT_SIZE;
        getCounterDataPrefixParams.pCounterDataBuilder = counterDataBuilderCreateParams.pCounterDataBuilder;
        getCounterDataPrefixParams.bytesAllocated = 0;
        getCounterDataPrefixParams.pBuffer = NULL;

        // Just getting the size of the CounterDataPrefix here.
        NVPW_CALL((*NVPW_CounterDataBuilder_GetCounterDataPrefixPtr)
            (&getCounterDataPrefixParams),
            // On error,
            if (ctxPushed) CU_CALL((*cuCtxPopCurrentPtr) (&popCtx), );
            _papi_hwi_unlock( COMPONENT_LOCK );
            return(PAPI_EMISC));

        // Allocate data.
        mydevice->cuda11_CounterDataPrefixImage = calloc(getCounterDataPrefixParams.bytesCopied, sizeof(uint8_t));
        if (mydevice->cuda11_CounterDataPrefixImage == NULL) return(PAPI_ENOMEM);
        mydevice->cuda11_CounterDataPrefixImageSize = getCounterDataPrefixParams.bytesCopied;

        getCounterDataPrefixParams.bytesAllocated = getCounterDataPrefixParams.bytesCopied;
        getCounterDataPrefixParams.pBuffer = mydevice->cuda11_CounterDataPrefixImage;

        // Same call, get actual image this time.
        NVPW_CALL((*NVPW_CounterDataBuilder_GetCounterDataPrefixPtr)
            (&getCounterDataPrefixParams),
            // On error,
            if (ctxPushed) CU_CALL((*cuCtxPopCurrentPtr) (&popCtx), );
            _papi_hwi_unlock( COMPONENT_LOCK );
            return(PAPI_EMISC));

        // We are done with the counterDataBuilder, destroy the params.
        NVPW_CounterDataBuilder_Destroy_Params counterDataBuilderDestroyParams;
        memset(&counterDataBuilderDestroyParams, 0,  NVPW_CounterDataBuilder_Destroy_Params_STRUCT_SIZE);
        counterDataBuilderDestroyParams.structSize = NVPW_CounterDataBuilder_Destroy_Params_STRUCT_SIZE;
        counterDataBuilderDestroyParams.pCounterDataBuilder = counterDataBuilderCreateParams.pCounterDataBuilder;
        NVPW_CALL((*NVPW_CounterDataBuilder_DestroyPtr)
            ((NVPW_CounterDataBuilder_Destroy_Params *)&counterDataBuilderDestroyParams),
            // On error,
            if (ctxPushed) CU_CALL((*cuCtxPopCurrentPtr) (&popCtx), );
            _papi_hwi_unlock( COMPONENT_LOCK );
            return(PAPI_EMISC));

        // Create the CounterDataImage.         
        // See  $PAPI_CUDA_ROOT/extras/CUPTI/samples/userrange_profiling/simplecuda.cu
        // routine CreateCounterDataImage.

        // Create an options structure.
        CUpti_Profiler_CounterDataImageOptions counterDataImageOptions;
        memset(&counterDataImageOptions, 0,  sizeof(CUpti_Profiler_CounterDataImageOptions));
        counterDataImageOptions.structSize = sizeof(CUpti_Profiler_CounterDataImageOptions);
        counterDataImageOptions.pCounterDataPrefix = mydevice->cuda11_CounterDataPrefixImage;
        counterDataImageOptions.counterDataPrefixSize = mydevice->cuda11_CounterDataPrefixImageSize;
        counterDataImageOptions.maxNumRanges = 1;
        counterDataImageOptions.maxNumRangeTreeNodes = 1;
        counterDataImageOptions.maxRangeNameLength = 64;

        // Use that to fill in a Calculate Size parameters.
        CUpti_Profiler_CounterDataImage_CalculateSize_Params calculateSizeParams;
        memset(&calculateSizeParams, 0,  CUpti_Profiler_CounterDataImage_CalculateSize_Params_STRUCT_SIZE);
        calculateSizeParams.structSize = CUpti_Profiler_CounterDataImage_CalculateSize_Params_STRUCT_SIZE;
        calculateSizeParams.pOptions = &counterDataImageOptions;
        calculateSizeParams.sizeofCounterDataImageOptions = CUpti_Profiler_CounterDataImageOptions_STRUCT_SIZE;

        // Actually calculate the Size.
        CUPTI_CALL((*cuptiProfilerCounterDataImageCalculateSizePtr) (&calculateSizeParams),
            // On error,
            if (ctxPushed) CU_CALL((*cuCtxPopCurrentPtr) (&popCtx), );
            _papi_hwi_unlock( COMPONENT_LOCK );
            return(PAPI_EMISC));

        // Create params for initialization.
        CUpti_Profiler_CounterDataImage_Initialize_Params initializeParams;
        memset(&initializeParams, 0, CUpti_Profiler_CounterDataImage_Initialize_Params_STRUCT_SIZE);
        initializeParams.structSize = CUpti_Profiler_CounterDataImage_Initialize_Params_STRUCT_SIZE;
        initializeParams.sizeofCounterDataImageOptions = CUpti_Profiler_CounterDataImageOptions_STRUCT_SIZE;
        initializeParams.pOptions = &counterDataImageOptions;
        initializeParams.counterDataImageSize = calculateSizeParams.counterDataImageSize;
        
        // Allocate space for the image.
        mydevice->cuda11_CounterDataImage = calloc(calculateSizeParams.counterDataImageSize, sizeof(uint8_t));
        if (mydevice->cuda11_CounterDataImage == NULL) {
            if (ctxPushed) CU_CALL((*cuCtxPopCurrentPtr) (&popCtx), );
            _papi_hwi_unlock( COMPONENT_LOCK );
            return(PAPI_ENOMEM);
        }

        mydevice->cuda11_CounterDataImageSize = calculateSizeParams.counterDataImageSize;
 
        initializeParams.pCounterDataImage = mydevice->cuda11_CounterDataImage;

        CUPTI_CALL((*cuptiProfilerCounterDataImageInitializePtr) (&initializeParams),
            // On error,
            if (ctxPushed) CU_CALL((*cuCtxPopCurrentPtr) (&popCtx), );
            _papi_hwi_unlock( COMPONENT_LOCK );
            return(PAPI_EMISC));

        // Params for calculating the size of the scratch buffer.
        CUpti_Profiler_CounterDataImage_CalculateScratchBufferSize_Params scratchBufferSizeParams;
        memset(&scratchBufferSizeParams, 0,  CUpti_Profiler_CounterDataImage_CalculateScratchBufferSize_Params_STRUCT_SIZE);
        scratchBufferSizeParams.structSize = CUpti_Profiler_CounterDataImage_CalculateScratchBufferSize_Params_STRUCT_SIZE;
        scratchBufferSizeParams.counterDataImageSize = calculateSizeParams.counterDataImageSize;
        scratchBufferSizeParams.pCounterDataImage = initializeParams.pCounterDataImage;

        // Calculate the size of the scratch buffer.
        CUPTI_CALL((*cuptiProfilerCounterDataImageCalculateScratchBufferSizePtr) (&scratchBufferSizeParams),
            // On error,
            if (ctxPushed) CU_CALL((*cuCtxPopCurrentPtr) (&popCtx), );
            _papi_hwi_unlock( COMPONENT_LOCK );
            return(PAPI_EMISC));
    
        // Allocate memory for it.
        mydevice->cuda11_CounterDataScratchBuffer = calloc(scratchBufferSizeParams.counterDataScratchBufferSize, sizeof(uint8_t));
        // Remember the size. 
        mydevice->cuda11_CounterDataScratchBufferSize = scratchBufferSizeParams.counterDataScratchBufferSize;

        // Params to initialize the scratch buffer.
        CUpti_Profiler_CounterDataImage_InitializeScratchBuffer_Params initScratchBufferParams;
        memset(&initScratchBufferParams, 0,  CUpti_Profiler_CounterDataImage_InitializeScratchBuffer_Params_STRUCT_SIZE);
        initScratchBufferParams.structSize = CUpti_Profiler_CounterDataImage_InitializeScratchBuffer_Params_STRUCT_SIZE;
        initScratchBufferParams.counterDataImageSize = mydevice->cuda11_CounterDataImageSize;
        initScratchBufferParams.pCounterDataImage = mydevice->cuda11_CounterDataImage;
        initScratchBufferParams.counterDataScratchBufferSize = mydevice->cuda11_CounterDataScratchBufferSize;
        initScratchBufferParams.pCounterDataScratchBuffer = mydevice->cuda11_CounterDataScratchBuffer;

        CUPTI_CALL((*cuptiProfilerCounterDataImageInitializeScratchBufferPtr) (&initScratchBufferParams),
            // On error,
            if (ctxPushed) CU_CALL((*cuCtxPopCurrentPtr) (&popCtx), );
            _papi_hwi_unlock( COMPONENT_LOCK );
            return(PAPI_EMISC));

        // Restore previous context.
        if (ctxPushed) {
            ctxPushed = 0;
            CU_CALL((*cuCtxPopCurrentPtr) (&popCtx),
                _papi_hwi_unlock( COMPONENT_LOCK );
                return(PAPI_EMISC));
        }
    } // end each device.    

    // Free temp allocations.
    if (deviceRawMetricCount) free(deviceRawMetricCount);       
    if (deviceMetricCount)    free(deviceMetricCount);

    // See $PAPI_CUPTI_ROOT/samples/extensions/src/profilerhost_util/Metric.cpp
    // See $PAPI_CUPTI_ROOT/samples/userrange_profiling/simplecuda.cu

    _papi_hwi_unlock( COMPONENT_LOCK );
    return(PAPI_OK);
} // end_cuda11_update_control_state


// Triggered by PAPI_start().
// For CUDA component, switch to each context and start all eventgroups.
static int _cuda11_start(hwd_context_t * ctx, hwd_control_state_t * ctrl)
{
    SUBDBG("Entering\n");
    (void) ctx;
    (void) ctrl;
    cuda_control_t *gctrl = global_cuda_control;
    cuda_context_t *gctxt = global_cuda_context;
    uint32_t dev;
    int userDevice = -1;
    CUcontext userContext;

    // NOTE: Zero cumulative values for start
    //       (work to be done)
    // NOTE: Zero values for the local read.
    //       (work to be done)

    _papi_hwi_lock( COMPONENT_LOCK );

    CUDA_CALL((*cudaGetDevicePtr) (&userDevice),
        _papi_hwi_unlock( COMPONENT_LOCK ); return (PAPI_EMISC));

    CU_CALL((*cuCtxGetCurrentPtr) (&userContext),
        _papi_hwi_unlock( COMPONENT_LOCK ); return (PAPI_EMISC));

    // This is the protocol devised by the PAPI team in 2015; see:
    // PAPI/src/components/cuda/tests/simpleMultiGPU.c.  We remembered in the
    // sessionCtx array the contexts used for each device during the
    // PAPI_add_event (update control state) calls.

    CUPTI_CALL((*cuptiGetTimestampPtr) (&gctrl->cuptiStartTimestampNs),
        _papi_hwi_unlock( COMPONENT_LOCK ); return (PAPI_EMISC));

    for (dev=0; dev < (unsigned) gctxt->deviceCount; dev++) {
        CUcontext popCtx;
        cuda_device_desc_t *mydevice = &gctxt->deviceArray[dev];
        // skip devices that have no events to start.
        if (mydevice->cuda11_ConfigImage == NULL) continue;
        if (mydevice->sessionCtx == NULL) continue;

        // set up parameter structures in mydevice.
        memset(&mydevice->beginSessionParams,       0, CUpti_Profiler_BeginSession_Params_STRUCT_SIZE);
        mydevice->beginSessionParams.structSize     =  CUpti_Profiler_BeginSession_Params_STRUCT_SIZE;

        memset(&mydevice->setConfigParams,          0, Profiler_SetConfig_Params_STRUCT_SIZE);
        mydevice->setConfigParams.structSize        =  Profiler_SetConfig_Params_STRUCT_SIZE;

        CU_CALL((*cuCtxGetCurrentPtr) (&popCtx), );
        if (0) fprintf(stderr, "%s:%s:%i before beginSession, currentContext=%p.\n", __FILE__, __func__, __LINE__, popCtx);

        // We begin a session.
        // mydevice->beginSessionParams.ctx = NULL; // NULL uses current cuda context.
        mydevice->beginSessionParams.ctx = mydevice->sessionCtx; // use our created context.
        mydevice->beginSessionParams.counterDataImageSize = mydevice->cuda11_CounterDataImageSize;
        mydevice->beginSessionParams.pCounterDataImage = mydevice->cuda11_CounterDataImage;
        mydevice->beginSessionParams.counterDataScratchBufferSize = mydevice->cuda11_CounterDataScratchBufferSize;
        mydevice->beginSessionParams.pCounterDataScratchBuffer = mydevice->cuda11_CounterDataScratchBuffer;
        mydevice->beginSessionParams.range =        CUPTI_UserRange;
        mydevice->beginSessionParams.replayMode =   CUPTI_UserReplay;
        mydevice->beginSessionParams.maxRangesPerPass = 1;
        mydevice->beginSessionParams.maxLaunchesPerPass = 1;

        CUPTI_CALL(
            (*cuptiProfilerBeginSessionPtr) (&mydevice->beginSessionParams),
            _papi_hwi_unlock(COMPONENT_LOCK); 
            return(PAPI_EMISC)
        );

        mydevice->setConfigParams.ctx = mydevice->sessionCtx;
        mydevice->setConfigParams.pConfig = mydevice->cuda11_ConfigImage;
        mydevice->setConfigParams.configSize = mydevice->cuda11_ConfigImageSize;
        mydevice->setConfigParams.passIndex = 0;
        mydevice->setConfigParams.minNestingLevel = 1;
        mydevice->setConfigParams.numNestingLevels = 1;
        CUPTI_CALL(
            (*cuptiProfilerSetConfigPtr) (&mydevice->setConfigParams),
            _papi_hwi_unlock(COMPONENT_LOCK); 
            return(PAPI_EMISC)
        );

        // Build necessary structures; including those for reading/stopping.
        // Some of these structures are empty; if we don't set anything in 
        // them, we don't store them in mydevice.
        CUpti_Profiler_BeginPass_Params beginPassParams;
        memset(&beginPassParams, 0,  CUpti_Profiler_BeginPass_Params_STRUCT_SIZE);
        beginPassParams.structSize = CUpti_Profiler_BeginPass_Params_STRUCT_SIZE;
        beginPassParams.ctx =  mydevice->sessionCtx;

        memset(&mydevice->pushRangeParams, 0,  CUpti_Profiler_PushRange_Params_STRUCT_SIZE);
        mydevice->pushRangeParams.structSize = CUpti_Profiler_PushRange_Params_STRUCT_SIZE;
        mydevice->pushRangeParams.ctx = mydevice->sessionCtx;

        //---------------------------------------------------------------------------------------------
        // See $PAPI_CUPTI_ROOT/samples/userrange_profiling/simplecuda.cu circa line 247.  
        // At this point, the sample code loops through all passes calling the kernel, with
        // cuptiProfiler functions: 
        // beginPass, EnableProfiling, pushRange, KernelCall, PopRange, DisableProfiling, endPass.
        // We do the first three functions; kernel calls are up to the user, the final three
        // (PopRange, Disable, endPass) be done before we can read.

        // Empirical Note: We can't skip BeginPass / EndPass, it causes hang ups in the Read.
        CUPTI_CALL(
            (*cuptiProfilerBeginPassPtr) (&beginPassParams), 
            _papi_hwi_unlock(COMPONENT_LOCK); 
            return(PAPI_EMISC)
        );

        CUpti_Profiler_EnableProfiling_Params enableProfilingParams;
        memset(&enableProfilingParams,    0, CUpti_Profiler_EnableProfiling_Params_STRUCT_SIZE);
        enableProfilingParams.structSize  =  CUpti_Profiler_EnableProfiling_Params_STRUCT_SIZE;
        enableProfilingParams.ctx  = mydevice->sessionCtx;

        CUPTI_CALL(
            (*cuptiProfilerEnableProfilingPtr) (&enableProfilingParams),
            _papi_hwi_unlock(COMPONENT_LOCK); 
            return(PAPI_EMISC)
        );

        // We only need one range per device. 
        snprintf(mydevice->cuda11_range_name, sizeof(((cuda_device_desc_t*)0)->cuda11_range_name), "PAPI_Range_%d", dev);
        mydevice->pushRangeParams.pRangeName = &mydevice->cuda11_range_name[0];
        CUPTI_CALL(
            (*cuptiProfilerPushRangePtr) (&mydevice->pushRangeParams),
            _papi_hwi_unlock(COMPONENT_LOCK); 
            return(PAPI_EMISC)
        );
    } // end for each device.

    _papi_hwi_unlock(COMPONENT_LOCK);

    return(PAPI_OK);
} //end _cuda11_start


// Triggered by PAPI_read().  For CUDA component, switch to each context, read
// all the eventgroups, and put the values in the correct places. Note that
// parameters (ctx, ctrl, flags) are all ignored. The design of this components
// doesn't pay attention to PAPI EventSets, because ONLY ONE is ever allowed
// for a component.  So instead of maintaining ctx and ctrl, we use global
// variables to keep track of the one and only eventset.  Note that **values is
// where we have to give PAPI the address of an array of the values we read (or
// composed).
// ALSO note, cuda resets all event counters to zero after a read, while PAPI
// promises monotonically increasing counters (from PAPI_start()). So we have
// to synthesize that.


static int _cuda11_read(hwd_context_t * ctx, hwd_control_state_t * ctrl, long long **values, int flags)
{
    SUBDBG("Entering\n");
    (void) ctx;
    (void) ctrl;
    (void) values;
    (void) flags;
    cuda_control_t *gctrl = global_cuda_control;
    cuda_context_t *gctxt = global_cuda_context;
    (void) gctrl;
    int i, dev;
    int ctxPushed=0, userDevice = -1;
    CUcontext userCtx, popCtx;

    _papi_hwi_lock( COMPONENT_LOCK );

    CUDA_CALL((*cudaGetDevicePtr) (&userDevice),
        _papi_hwi_unlock( COMPONENT_LOCK ); return (PAPI_EMISC));

    CU_CALL((*cuCtxGetCurrentPtr) (&userCtx),
        _papi_hwi_unlock( COMPONENT_LOCK ); return (PAPI_EMISC));

    for (dev=0; dev < gctxt->deviceCount; dev++) {
        cuda_device_desc_t *mydevice = &gctxt->deviceArray[dev];
        if (mydevice->cuda11_ConfigImage == NULL) continue;
        if (mydevice->sessionCtx == NULL) continue;

        if (mydevice->sessionCtx != userCtx) {
            ctxPushed = 1;
            CU_CALL((*cuCtxPushCurrentPtr) (mydevice->sessionCtx), 
                _papi_hwi_unlock( COMPONENT_LOCK );
                return(PAPI_EMISC));
        }
            
        //---------------------------------------------------------------------------------------------
        // See $PAPI_CUPTI_ROOT/samples/userrange_profiling/simplecuda.cu circa line 247.  

        // simplecuda.cu:266: CUPTI_API_CALL(cuptiProfilerPopRange(&popRangeParams))
        CUpti_Profiler_PopRange_Params popRangeParams;
        memset(&popRangeParams, 0,  CUpti_Profiler_PopRange_Params_STRUCT_SIZE);
        popRangeParams.structSize = CUpti_Profiler_PopRange_Params_STRUCT_SIZE;
        popRangeParams.ctx = mydevice->sessionCtx;
        CUPTI_CALL(
            (*cuptiProfilerPopRangePtr) (&popRangeParams),
            // On error,
            if (ctxPushed) CU_CALL((*cuCtxPopCurrentPtr) (&popCtx), );
            _papi_hwi_unlock(COMPONENT_LOCK); 
            return(PAPI_EMISC)
        );

        // simplecuda.cu:267: CUPTI_API_CALL(cuptiProfilerDisableProfiling(&disableProfilingParams))
        CUpti_Profiler_DisableProfiling_Params disableProfilingParams;
        memset(&disableProfilingParams,    0, CUpti_Profiler_DisableProfiling_Params_STRUCT_SIZE);
        disableProfilingParams.structSize  =  CUpti_Profiler_DisableProfiling_Params_STRUCT_SIZE;
        disableProfilingParams.ctx = mydevice->sessionCtx;
        CUPTI_CALL(
            (*cuptiProfilerDisableProfilingPtr) (&disableProfilingParams),
            // On error,
            if (ctxPushed) CU_CALL((*cuCtxPopCurrentPtr) (&popCtx), );
            _papi_hwi_unlock(COMPONENT_LOCK); 
            return(PAPI_EMISC)
        );

        // simplecuda.cu:269: CUPTI_API_CALL(cuptiProfilerEndPass(&endPassParams))
        CUpti_Profiler_EndPass_Params endPassParams;
        memset(&endPassParams, 0,  Profiler_EndPass_Params_STRUCT_SIZE);
        endPassParams.structSize = Profiler_EndPass_Params_STRUCT_SIZE;
        endPassParams.ctx = mydevice->sessionCtx;
        CUPTI_CALL(
            (*cuptiProfilerEndPassPtr) (&endPassParams),
            // On error,
            if (ctxPushed) CU_CALL((*cuCtxPopCurrentPtr) (&popCtx), );
            _papi_hwi_unlock(COMPONENT_LOCK); 
            return(PAPI_EMISC)
        );

        // simplecuda.cu:272: CUPTI_API_CALL(cuptiProfilerFlushCounterData(&flushCounterDataParams))
        CUpti_Profiler_FlushCounterData_Params flushCounterDataParams;
        memset(&flushCounterDataParams, 0,  Profiler_FlushCounterData_Params_STRUCT_SIZE);
        flushCounterDataParams.structSize = Profiler_FlushCounterData_Params_STRUCT_SIZE;
        flushCounterDataParams.ctx = mydevice->sessionCtx;
        CUPTI_CALL(
            (*cuptiProfilerFlushCounterDataPtr) (&flushCounterDataParams),
            // On error,
            if (ctxPushed) CU_CALL((*cuCtxPopCurrentPtr) (&popCtx), );
            _papi_hwi_unlock(COMPONENT_LOCK); 
            return(PAPI_EMISC)
        );

        // It would be preferable to not do the following if we are reading for a PAPI_stop(),
        // but we can't know that without modifying the PAPI main code.
        // HERE, we must set up for a new read: 
        // BeginPass, EnableProfiling, PushRange.

        CUpti_Profiler_BeginPass_Params beginPassParams;
        memset(&beginPassParams, 0,  CUpti_Profiler_BeginPass_Params_STRUCT_SIZE);
        beginPassParams.structSize = CUpti_Profiler_BeginPass_Params_STRUCT_SIZE;
        beginPassParams.ctx = mydevice->sessionCtx;

        CUPTI_CALL(
            (*cuptiProfilerBeginPassPtr) (&beginPassParams), 
            // On error,
            if (ctxPushed) CU_CALL((*cuCtxPopCurrentPtr) (&popCtx), );
            _papi_hwi_unlock(COMPONENT_LOCK); 
            return(PAPI_EMISC)
        );

        CUpti_Profiler_EnableProfiling_Params enableProfilingParams;
        memset(&enableProfilingParams,    0, CUpti_Profiler_EnableProfiling_Params_STRUCT_SIZE);
        enableProfilingParams.structSize  =  CUpti_Profiler_EnableProfiling_Params_STRUCT_SIZE;
        enableProfilingParams.ctx = mydevice->sessionCtx;

        CUPTI_CALL(
            (*cuptiProfilerEnableProfilingPtr) (&enableProfilingParams),
            // On error,
            if (ctxPushed) CU_CALL((*cuCtxPopCurrentPtr) (&popCtx), );
            _papi_hwi_unlock(COMPONENT_LOCK); 
            return(PAPI_EMISC)
        );

        // We re-use the structure we build in _cuda11_start.
        CUPTI_CALL(
            (*cuptiProfilerPushRangePtr) (&mydevice->pushRangeParams),
            // On error,
            if (ctxPushed) CU_CALL((*cuCtxPopCurrentPtr) (&popCtx), );
            _papi_hwi_unlock(COMPONENT_LOCK); 
            return(PAPI_EMISC)
        );

        // END restart section.

        // In Sample code, this is where it executes:
        // cuptiProfilerUnsetConfig;
        // cuptiProfilerEndSession;
        // cuptiProfilerDeInitialize, 
        // and destroys the cuda context. We have relocated that to _cuda11_stop().
        // This is where the sample code destroys the cuContext; the rest of this is done without any cuda context.
        // simplecuda.cu:394: DRIVER_API_CALL(cuCtxDestroy(cuContext))
        
        // Evaluation of metrics collected in counterDataImage.
        // See  $PAPI_CUDA_ROOT/extras/CUPTI/samples/extensions/src/profilerhost_util/Eval.cpp
        // NV::Metric::Eval::GetMetricGpuValues(chipName, counterDataImage, metricNames, metricNameValueMap)
        if (mydevice->cuda11_CounterDataImageSize == 0) { // exit with problem if no image.
            // On error,
            if (ctxPushed) CU_CALL((*cuCtxPopCurrentPtr) (&popCtx), );
            _papi_hwi_unlock(COMPONENT_LOCK); 
            return(PAPI_EMISC);
        }

        // Note: This is a "metricsContext", not the same as cuGetCurrentContext.
        // Eval.cpp:PrintMetricValues:121 pChipName='GV100'
        // Eval.cpp:PrintMetricValues:122 Call: NVPW_CUDA_MetricsContext_Create(&metricsContextCreateParams)
        NVPW_CUDA_MetricsContext_Create_Params metricsContextCreateParams;
        memset(&metricsContextCreateParams, 0,   NVPW_CUDA_MetricsContext_Create_Params_STRUCT_SIZE);
        metricsContextCreateParams.structSize = NVPW_CUDA_MetricsContext_Create_Params_STRUCT_SIZE;
        metricsContextCreateParams.pChipName = mydevice->cuda11_chipName; 
        CUPTI_CALL(
            (*NVPW_CUDA_MetricsContext_CreatePtr) (&metricsContextCreateParams),    // LEAK
            // On error,
            if (ctxPushed) CU_CALL((*cuCtxPopCurrentPtr) (&popCtx), );
            _papi_hwi_unlock(COMPONENT_LOCK); 
            return(PAPI_EMISC)
        );

/******* The commented out code here compiles and worked correctly in development, but it is
 ******* not necessary in PAPI, and eliminated for efficiency. We don't need the multiple
 ******* ranges or their names; we have only one range per device.

        // Not necessary, we always have 1 range. 
        // Eval.cpp:PrintMetricValues:130 Call: NVPW_CounterData_GetNumRanges(&getNumRangesParams)
        NVPW_CounterData_GetNumRanges_Params getNumRangesParams;
        memset(&getNumRangesParams, 0,  NVPW_CounterData_GetNumRanges_Params_STRUCT_SIZE);
        getNumRangesParams.structSize = NVPW_CounterData_GetNumRanges_Params_STRUCT_SIZE;
        getNumRangesParams.pCounterDataImage = mydevice->cuda11_CounterDataImage;
        CUPTI_CALL(
            (*NVPW_CounterData_GetNumRangesPtr) (&getNumRangesParams),
            CU_CALL((*cuCtxPopCurrentPtr) (&currCuCtx),);
            _papi_hwi_unlock(COMPONENT_LOCK); 
            return(PAPI_EMISC)
        );

        // Eval.cpp:PrintMetricValues:132 numRanges=1
        fprintf(stderr, "%s:%s:%i dev=%d getNumRangesParams.numRanges=%zd.\n", 
            __FILE__, __func__, __LINE__, dev, getNumRangesParams.numRanges); // DEBUG.

        // sample code loops over ranges here. We only have 1 in test code.
        // Eval.cpp:PrintMetricValues:137 metricNames.size()=1
        // Eval.cpp:PrintMetricValues:148 metricNames[0]='fe__cycles_elapsed.sum'

        // Eval.cpp:PrintMetricValues:158 getRangeDescParams.rangeIndex=0
        // Eval.cpp:PrintMetricValues:159 Call: NVPW_Profiler_CounterData_GetRangeDescriptions(&getRangeDescParams)
        // Setup params for "GetRangeDescriptions".
        NVPW_Profiler_CounterData_GetRangeDescriptions_Params getRangeDescParams;
        memset(&getRangeDescParams, 0,  NVPW_Profiler_CounterData_GetRangeDescriptions_Params_STRUCT_SIZE);
        getRangeDescParams.structSize = NVPW_Profiler_CounterData_GetRangeDescriptions_Params_STRUCT_SIZE;
        getRangeDescParams.pCounterDataImage = mydevice->cuda11_CounterDataImage;
        getRangeDescParams.rangeIndex = 0;
        // Call GetRangeDescriptions, but just to get NUMBER of descriptions.
        NVPW_CALL((*NVPW_Profiler_CounterData_GetRangeDescriptionsPtr) (&getRangeDescParams),
            CU_CALL(
            (*cuCtxPopCurrentPtr) (&currCuCtx),);
            _papi_hwi_unlock(COMPONENT_LOCK); 
            return(PAPI_EMISC)
        );

        // Now we know the number, allocate space for range descriptions.
        char **rangeDescriptions = calloc(getRangeDescParams.numDescriptions, sizeof(char*));
        getRangeDescParams.ppDescriptions = (const char **) rangeDescriptions;

        // Eval.cpp:PrintMetricValues:161 getRangeDescParams.numDescriptions=1
        // Eval.cpp:PrintMetricValues:166 Call: NVPW_Profiler_CounterData_GetRangeDescriptions(&getRangeDescParams)
        // Call Get Range Descriptions again, get actual descriptions this time.
        NVPW_CALL((*NVPW_Profiler_CounterData_GetRangeDescriptionsPtr) (&getRangeDescParams),
            CU_CALL(
            (*cuCtxPopCurrentPtr) (&currCuCtx),);
            _papi_hwi_unlock(COMPONENT_LOCK); 
            return(PAPI_EMISC)
        );

        fprintf(stderr, "%s:%s:%i dev=%d numRangeDescriptions=%zd, rangeDescription[0]='%s'\n", 
            __FILE__, __func__, __LINE__, dev, getRangeDescParams.numDescriptions, rangeDescriptions[0]);
******
******   END OF working but unnecessary code.
*****/

        // Space to receive values from profiler.        
        double *gpuValues = calloc(mydevice->cuda11_numMetricNames, sizeof(double) );

        // Eval.cpp:PrintMetricValues:188 setCounterDataParams.rangeIndex=0
        NVPW_MetricsContext_SetCounterData_Params setCounterDataParams;
        memset(&setCounterDataParams, 0,   NVPW_MetricsContext_SetCounterData_Params_STRUCT_SIZE);
        setCounterDataParams.structSize =  NVPW_MetricsContext_SetCounterData_Params_STRUCT_SIZE;
        setCounterDataParams.pMetricsContext = metricsContextCreateParams.pMetricsContext;
        setCounterDataParams.pCounterDataImage = mydevice->cuda11_CounterDataImage;
        setCounterDataParams.isolated = 1;
        setCounterDataParams.rangeIndex = 0; // Note Eval.cpp:155 uses zero relative; we have only one range per device.

        CUPTI_CALL((*NVPW_MetricsContext_SetCounterDataPtr) (&setCounterDataParams),
            // On error,
            if (ctxPushed) CU_CALL((*cuCtxPopCurrentPtr) (&popCtx), );
            _papi_hwi_unlock(COMPONENT_LOCK); 
            return(PAPI_EMISC)
        );

        NVPW_MetricsContext_EvaluateToGpuValues_Params evalToGpuParams;
        memset(&evalToGpuParams, 0,  NVPW_MetricsContext_EvaluateToGpuValues_Params_STRUCT_SIZE);
        evalToGpuParams.structSize = NVPW_MetricsContext_EvaluateToGpuValues_Params_STRUCT_SIZE;
        evalToGpuParams.pMetricsContext = metricsContextCreateParams.pMetricsContext;

        evalToGpuParams.numMetrics = mydevice->cuda11_numMetricNames;
        evalToGpuParams.ppMetricNames = (const char* const *) (mydevice->cuda11_MetricNames);
        evalToGpuParams.pMetricValues = &gpuValues[0];

        // Eval.cpp:PrintMetricValues:197 evalToGpuParams.numMetrics=1, evalToGpuParams.metricNamePtrs[0]='fe__cycles_elapsed.sum'
        CUPTI_CALL((*NVPW_MetricsContext_EvaluateToGpuValuesPtr) (&evalToGpuParams),
            // On error,
            if (ctxPushed) CU_CALL((*cuCtxPopCurrentPtr) (&popCtx), );
            _papi_hwi_unlock(COMPONENT_LOCK); 
            return(PAPI_EMISC);
        );

        // Accumulate values if necessary, and move the values 
        // retrieved to gctrl->activeEventValues[].
        for (i=0; i<mydevice->cuda11_numMetricNames; i++) {
            int aeIdx = mydevice->cuda11_MetricIdx[i];
            // Adjust for treatment.
            switch (cuda11_AllEvents[aeIdx]->treatment) {
                case SpotValue:
                    if (0) fprintf(stderr, "%s:%s:%i SpotValue.\n", __FILE__, __func__, __LINE__);
                    break;

                case RunningMin:
                    if (0) fprintf(stderr, "%s:%s:%i RunningMax.\n", __FILE__, __func__, __LINE__);
                    if (gpuValues[i] < cuda11_AllEvents[aeIdx]->cumulativeValue) {
                        cuda11_AllEvents[aeIdx]->cumulativeValue = gpuValues[i];
                    }
                    gpuValues[i] = cuda11_AllEvents[aeIdx]->cumulativeValue;
                    break;

                case RunningMax:
                    if (0) fprintf(stderr, "%s:%s:%i RunningMax.\n", __FILE__, __func__, __LINE__);
                    if (gpuValues[i] > cuda11_AllEvents[aeIdx]->cumulativeValue) {
                        cuda11_AllEvents[aeIdx]->cumulativeValue = gpuValues[i];
                    }
                    gpuValues[i] = cuda11_AllEvents[aeIdx]->cumulativeValue;
                    break;

                case RunningSum:
                    if (0) fprintf(stderr, "%s:%s:%i Adding %f to cumulative value %f.\n", __FILE__, __func__, __LINE__, gpuValues[i], cuda11_AllEvents[aeIdx]->cumulativeValue);
                    cuda11_AllEvents[aeIdx]->cumulativeValue += gpuValues[i];
                    gpuValues[i] = cuda11_AllEvents[aeIdx]->cumulativeValue;
                    break;
            }

            int userIdx = mydevice->cuda11_ValueIdx[i];
            gctrl->activeEventValues[userIdx] = (int64_t) (gpuValues[i]);
        }

        free(gpuValues);

        // Nvidia Sample Code sometimes destroys params but still uses the results. 
        // This is not safe; we have had segfaults and other errors when we emulate
        // that approach. The "Destroy" frees allocated memory, which can then be
        // corrupted. We don't destroy params until we are done with them.
        // Eval.cpp:PrintMetricValues:126 Call: [&]() { NVPW_MetricsContext_Destroy((NVPW_MetricsContext_Destroy_Params *)&metricsContextDestroyParams); }
        NVPW_MetricsContext_Destroy_Params metricsContextDestroyParams;
        memset(&metricsContextDestroyParams, 0,   NVPW_MetricsContext_Destroy_Params_STRUCT_SIZE);
        metricsContextDestroyParams.structSize = NVPW_MetricsContext_Destroy_Params_STRUCT_SIZE;
        metricsContextDestroyParams.pMetricsContext = metricsContextCreateParams.pMetricsContext;
        CUPTI_CALL(
            (*NVPW_MetricsContext_DestroyPtr) ((NVPW_MetricsContext_Destroy_Params *)&metricsContextDestroyParams),
            // On error,
            if (ctxPushed) CU_CALL((*cuCtxPopCurrentPtr) (&popCtx), );
            _papi_hwi_unlock(COMPONENT_LOCK); 
            return(PAPI_EMISC)
        );

        // Restore previous context.
        if (ctxPushed) {
            ctxPushed = 0;
            CU_CALL((*cuCtxPopCurrentPtr) (&popCtx),
                _papi_hwi_unlock( COMPONENT_LOCK );
                return(PAPI_EMISC));
        }
    } // end for each device.

    *values = gctrl->activeEventValues;     // Full list of computed values to user.
    _papi_hwi_unlock(COMPONENT_LOCK);
    return(PAPI_OK);
} // end _cuda11_read


// Triggered by PAPI_stop().
static int _cuda11_stop(hwd_context_t * ctx, hwd_control_state_t * ctrl)
{
    SUBDBG("Entering\n");
    (void) ctx;
    (void) ctrl;
    cuda_context_t *gctxt = global_cuda_context;
    int dev;
    int ctxPushed=0, userDevice = -1;
    CUcontext userCtx, popCtx;

    _papi_hwi_lock( COMPONENT_LOCK );

    CUDA_CALL((*cudaGetDevicePtr) (&userDevice),
        _papi_hwi_unlock( COMPONENT_LOCK ); return (PAPI_EMISC));

    CU_CALL((*cuCtxGetCurrentPtr) (&userCtx),
        _papi_hwi_unlock( COMPONENT_LOCK ); return (PAPI_EMISC));

    for (dev=0; dev < gctxt->deviceCount; dev++) {
        cuda_device_desc_t *mydevice = &gctxt->deviceArray[dev];
        if (mydevice->cuda11_ConfigImage == NULL) continue;
        if (mydevice->sessionCtx == NULL) continue;

        if (mydevice->sessionCtx != userCtx) {
            ctxPushed = 1;
            CU_CALL((*cuCtxPushCurrentPtr) (mydevice->sessionCtx), 
                _papi_hwi_unlock( COMPONENT_LOCK );
                return(PAPI_EMISC));
        }

        // We need to shut down the profiler; every time we do a read in cuda11, we
        // have to shut it down, restart, and then start it up. It would be preferable
        // to skip that restart in _cuda11_read() if we knew it was part of a cuda_stop(),
        // but that requires modifying the PAPI main code.

        // simplecuda.cu:266: CUPTI_API_CALL(cuptiProfilerPopRange(&popRangeParams))
        CUpti_Profiler_PopRange_Params popRangeParams;
        memset(&popRangeParams, 0,  CUpti_Profiler_PopRange_Params_STRUCT_SIZE);
        popRangeParams.structSize = CUpti_Profiler_PopRange_Params_STRUCT_SIZE;
        popRangeParams.ctx = mydevice->sessionCtx;
        CUPTI_CALL(
            (*cuptiProfilerPopRangePtr) (&popRangeParams),
            // On error,
            if (ctxPushed) CU_CALL((*cuCtxPopCurrentPtr) (&popCtx), );
            _papi_hwi_unlock(COMPONENT_LOCK); 
            return(PAPI_EMISC)
        );

        // simplecuda.cu:267: CUPTI_API_CALL(cuptiProfilerDisableProfiling(&disableProfilingParams))
        CUpti_Profiler_DisableProfiling_Params disableProfilingParams;
        memset(&disableProfilingParams,    0, CUpti_Profiler_DisableProfiling_Params_STRUCT_SIZE);
        disableProfilingParams.structSize  =  CUpti_Profiler_DisableProfiling_Params_STRUCT_SIZE;
        disableProfilingParams.ctx = mydevice->sessionCtx;
        CUPTI_CALL(
            (*cuptiProfilerDisableProfilingPtr) (&disableProfilingParams),
            // On error,
            if (ctxPushed) CU_CALL((*cuCtxPopCurrentPtr) (&popCtx), );
            _papi_hwi_unlock(COMPONENT_LOCK); 
            return(PAPI_EMISC)
        );

        // simplecuda.cu:269: CUPTI_API_CALL(cuptiProfilerEndPass(&endPassParams))
        CUpti_Profiler_EndPass_Params endPassParams;
        memset(&endPassParams, 0,  Profiler_EndPass_Params_STRUCT_SIZE);
        endPassParams.structSize = Profiler_EndPass_Params_STRUCT_SIZE;
        endPassParams.ctx = mydevice->sessionCtx;
        CUPTI_CALL(
            (*cuptiProfilerEndPassPtr) (&endPassParams),
            // On error,
            if (ctxPushed) CU_CALL((*cuCtxPopCurrentPtr) (&popCtx), );
            _papi_hwi_unlock(COMPONENT_LOCK); 
            return(PAPI_EMISC)
        );

        // simplecuda.cu:272: CUPTI_API_CALL(cuptiProfilerFlushCounterData(&flushCounterDataParams))
        CUpti_Profiler_FlushCounterData_Params flushCounterDataParams;
        memset(&flushCounterDataParams, 0,  Profiler_FlushCounterData_Params_STRUCT_SIZE);
        flushCounterDataParams.structSize = Profiler_FlushCounterData_Params_STRUCT_SIZE;
        flushCounterDataParams.ctx = mydevice->sessionCtx;
        CUPTI_CALL(
            (*cuptiProfilerFlushCounterDataPtr) (&flushCounterDataParams),
            // On error,
            if (ctxPushed) CU_CALL((*cuCtxPopCurrentPtr) (&popCtx), );
            _papi_hwi_unlock(COMPONENT_LOCK); 
            return(PAPI_EMISC)
        );

        // simplecuda.cu:274: CUPTI_API_CALL(cuptiProfilerUnsetConfig(&unsetConfigParams))
        CUpti_Profiler_UnsetConfig_Params unsetConfigParams;
        memset(&unsetConfigParams, 0,  CUpti_Profiler_UnsetConfig_Params_STRUCT_SIZE);
        unsetConfigParams.structSize = CUpti_Profiler_UnsetConfig_Params_STRUCT_SIZE;
        unsetConfigParams.ctx = mydevice->sessionCtx;
        CUPTI_CALL(
            (*cuptiProfilerUnsetConfigPtr) (&unsetConfigParams),
            // On error,
            if (ctxPushed) CU_CALL((*cuCtxPopCurrentPtr) (&popCtx), );
            _papi_hwi_unlock(COMPONENT_LOCK); 
            return(PAPI_EMISC)
        );

        // simplecuda.cu:276: CUPTI_API_CALL(cuptiProfilerEndSession(&endSessionParams))
        CUpti_Profiler_EndSession_Params endSessionParams;
        memset(&endSessionParams, 0,  CUpti_Profiler_EndSession_Params_STRUCT_SIZE);
        endSessionParams.structSize = CUpti_Profiler_EndSession_Params_STRUCT_SIZE;
        endSessionParams.ctx = mydevice->sessionCtx;
        CUPTI_CALL(
            (*cuptiProfilerEndSessionPtr) (&endSessionParams),
            // On error,
            if (ctxPushed) CU_CALL((*cuCtxPopCurrentPtr) (&popCtx), );
            _papi_hwi_unlock(COMPONENT_LOCK); 
            return(PAPI_EMISC)
        );

        // Restore previous context.
        if (ctxPushed) {
            ctxPushed = 0;
            CU_CALL((*cuCtxPopCurrentPtr) (&popCtx),
                _papi_hwi_unlock( COMPONENT_LOCK );
                return(PAPI_EMISC));
        }
    } // end for each device.

    // simplecuda.cu:392: CUPTI_API_CALL(cuptiProfilerDeInitialize(&profilerDeInitializeParams))
    CUpti_Profiler_DeInitialize_Params profilerDeInitializeParams;
    memset(&profilerDeInitializeParams, 0,  CUpti_Profiler_DeInitialize_Params_STRUCT_SIZE);
    profilerDeInitializeParams.structSize = CUpti_Profiler_DeInitialize_Params_STRUCT_SIZE;
    CUPTI_CALL(
        (*cuptiProfilerDeInitializePtr) (&profilerDeInitializeParams),
        _papi_hwi_unlock(COMPONENT_LOCK); 
        return(PAPI_EMISC)
    );

    _papi_hwi_unlock(COMPONENT_LOCK);
    return(PAPI_OK);
} // end _cuda11_stop


// Disable and destroy the CUDA eventGroup
static int _cuda11_cleanup_eventset(hwd_control_state_t * ctrl)
{
    SUBDBG("Entering\n");
    int dev;
    (void) ctrl;
    cuda_context_t *gctxt = global_cuda_context;

    _papi_hwi_lock( COMPONENT_LOCK );
    for (dev=0; dev < gctxt->deviceCount; dev++) {
        cuda_device_desc_t *mydevice = &gctxt->deviceArray[dev];
        // Free all the allocations the profiler needs, to rebuild them.
        if (mydevice->cuda11_ConfigImage) free(mydevice->cuda11_ConfigImage);
        mydevice->cuda11_ConfigImage = NULL;
        mydevice->cuda11_ConfigImageSize = 0;

        if (mydevice->cuda11_CounterAvailabilityImage) free(mydevice->cuda11_CounterAvailabilityImage);
        mydevice->cuda11_CounterAvailabilityImage = NULL;
        mydevice->cuda11_CounterAvailabilityImageSize = 0;

        if (mydevice->cuda11_CounterDataPrefixImage) free(mydevice->cuda11_CounterDataPrefixImage); 
        mydevice->cuda11_CounterDataPrefixImage = NULL; 
        mydevice->cuda11_CounterDataPrefixImageSize = 0; 

        if (mydevice->cuda11_CounterDataImage) free(mydevice->cuda11_CounterDataImage); 
        mydevice->cuda11_CounterDataImage = NULL; 
        mydevice->cuda11_CounterDataImageSize = 0; 

        if (mydevice->cuda11_CounterDataScratchBuffer) free(mydevice->cuda11_CounterDataScratchBuffer); 
        mydevice->cuda11_CounterDataScratchBuffer = NULL; 
        mydevice->cuda11_CounterDataScratchBufferSize = 0; 

        if (mydevice->cuda11_RMR) free(mydevice->cuda11_RMR);
        mydevice->cuda11_RMR = NULL;

        mydevice->cuda11_numMetricNames = 0;

        if (mydevice->cuda11_ValueIdx) free(mydevice->cuda11_ValueIdx); 
        mydevice->cuda11_ValueIdx = NULL;
        
        if (mydevice->cuda11_MetricIdx) free(mydevice->cuda11_MetricIdx);
        mydevice->cuda11_MetricIdx = NULL;

        // cuda11_MetricNames is char**, but the individual pointers are not
        // alloced so they don't have to be released. 
        if (mydevice->cuda11_MetricNames) free(mydevice->cuda11_MetricNames); 
        mydevice->cuda11_MetricNames = NULL;
    }

    _papi_hwi_unlock( COMPONENT_LOCK );
    return(PAPI_OK);
} // end _cuda11_cleanup_eventset


// Called at thread shutdown. Does nothing in the CUDA component.
static int _cuda11_shutdown_thread(hwd_context_t * ctx)
{
    SUBDBG("Entering\n");
    (void) ctx;
    // nothing to do in cuda11.
    return (PAPI_OK);
} // end _cuda11_shutdown_thread 

// Triggered by PAPI_shutdown() and frees memory allocated in the CUDA component.
static int _cuda11_shutdown_component(void)
{
    cuda_context_t *gctxt = global_cuda_context;
    int i, dev;

    _papi_hwi_lock( COMPONENT_LOCK );

    // Release (for all devices) any EventSet allocations.
    _cuda11_cleanup_eventset(NULL);

    // Release the hash table entries.
    freeEntireNameHash();

    // destroy all metrics contexts.
    cuda11_destroyMetricsContexts();

    // release device specific allocs.
    for (dev = 0; dev < gctxt->deviceCount; dev++) {
        cuda_device_desc_t *mydevice;
        mydevice = &gctxt->deviceArray[dev];

        if (mydevice->domainIDArray) free(mydevice->domainIDArray);
        mydevice->domainIDArray = NULL;

        if (mydevice->domainIDNumEvents) free(mydevice->domainIDNumEvents);
        mydevice->domainIDNumEvents = NULL;
    }

    // Release all memory in cuda11_AllEvents, then the array itself.
    for (i=0; i < cuda11_numEvents; i++) {
        // free all elements of one event.
        if (cuda11_AllEvents[i]) {
            free_cuda11_eventData_contents(cuda11_AllEvents[i]);
            free(cuda11_AllEvents[i]);
        }
    }

    // Free the whole table of pointers.
    free(cuda11_AllEvents); 

    if (global_cuda_control) free(global_cuda_control);
    _papi_hwi_unlock( COMPONENT_LOCK );

    return(PAPI_OK);
} // end _cuda11_shutdown_component.


// Triggered by PAPI_reset() but only if the EventSet is currently running. If
// the eventset is not currently running, then the saved value in the EventSet
// is set to zero without calling this routine.
static int _cuda11_reset(hwd_context_t * ctx, hwd_control_state_t * ctrl)
{
    (void) ctx;
    (void) ctrl;

    cuda_context_t *gctxt = global_cuda_context;
    int i, dev;

    _papi_hwi_lock( COMPONENT_LOCK );
    for (dev=0; dev < gctxt->deviceCount; dev++) {
        cuda_device_desc_t *mydevice = &gctxt->deviceArray[dev];
        for (i=0; i<mydevice->cuda11_numMetricNames; i++) {
            int aeIdx = mydevice->cuda11_MetricIdx[i];
            // Adjust for treatment.
            switch (cuda11_AllEvents[aeIdx]->treatment) {
                case SpotValue: cuda11_AllEvents[aeIdx]->cumulativeValue = 0; break;
                case RunningSum: cuda11_AllEvents[aeIdx]->cumulativeValue = 0; break;
                case RunningMin: cuda11_AllEvents[aeIdx]->cumulativeValue = DBL_MAX; break;
                case RunningMax: cuda11_AllEvents[aeIdx]->cumulativeValue = -DBL_MAX; break;
            }
        }
    }

    _papi_hwi_unlock( COMPONENT_LOCK );
    return(PAPI_OK);
} // end _cuda11_reset


// This function sets various options in the component - Does nothing in the CUDA component.
//  @param[in] ctx -- hardware context
//  @param[in] code valid are PAPI_SET_DEFDOM, PAPI_SET_DOMAIN, PAPI_SETDEFGRN, PAPI_SET_GRANUL and PAPI_SET_INHERIT
//  @param[in] option -- options to be set
static int _cuda11_ctrl(hwd_context_t * ctx, int code, _papi_int_option_t * option)
{
    SUBDBG("Entering\n");
    (void) ctx;
    (void) code;
    (void) option;
    return (PAPI_OK);
} // end _cuda11_ctrl


// This function has to set the bits needed to count different domains
// In particular: PAPI_DOM_USER, PAPI_DOM_KERNEL PAPI_DOM_OTHER
// By default return PAPI_EINVAL if none of those are specified
// and PAPI_OK with success
// PAPI_DOM_USER is only user context is counted
// PAPI_DOM_KERNEL is only the Kernel/OS context is counted
// PAPI_DOM_OTHER  is Exception/transient mode (like user TLB misses)
// PAPI_DOM_ALL   is all of the domains
static int _cuda11_set_domain(hwd_control_state_t * ctrl, int domain)
{
    SUBDBG("Entering\n");
    (void) ctrl;
    if((PAPI_DOM_USER & domain) || (PAPI_DOM_KERNEL & domain) || (PAPI_DOM_OTHER & domain) || (PAPI_DOM_ALL & domain))
        return (PAPI_OK);
    else
        return (PAPI_EINVAL);
    return (PAPI_OK);
} // end _cuda11_set_domain


// Enumerate Native Events.
//   @param EventCode is the event of interest
//   @param modifier is one of PAPI_ENUM_FIRST, PAPI_ENUM_EVENTS
static int _cuda11_ntv_enum_events(unsigned int *EventCode, int modifier)
{
    // SUBDBG( "Entering (get next event after %u)\n", *EventCode );
    switch (modifier) {
    case PAPI_ENUM_FIRST:
        *EventCode = 0;
        return (PAPI_OK);
        break;
    case PAPI_ENUM_EVENTS:
        if (global_cuda_context == NULL) {
            return (PAPI_ENOEVNT);
        } else if (*EventCode < (unsigned) (cuda11_numEvents-1)) {
            *EventCode = *EventCode + 1;
            return (PAPI_OK);
        } else {
            return (PAPI_ENOEVNT);
        }
        break;
    default:
        return (PAPI_EINVAL);
    }
    return (PAPI_OK);
} // end _cuda11_ntv_enum_events

static int _cuda11_ntv_name_to_code(const char *nameIn, unsigned int *out)
{
    (void) out;
    char *myName = strstr(nameIn, ":::");
    if (myName != NULL) myName +=3;
    else myName = (char*) nameIn;

    fprintf(stderr, "%s:%s:%i on entry, name='%s', myName='%s'.\n", __FILE__, __func__, __LINE__, nameIn, myName);
    int myIdx = findNameHash(myName);
    if (myIdx < 0) return(PAPI_EINVAL);
    *out = (unsigned int) myIdx;
    fprintf(stderr, "%s:%s:%i Found, returning myIdx=%d, papi_name='%s'.\n", __FILE__, __func__, __LINE__, myIdx, cuda11_AllEvents[myIdx]->papi_name);
	return(PAPI_OK);
} // end _cuda11_ntv_code_to_name

// Takes a native event code and passes back the name
// @param EventCode is the native event code
// @param name is a pointer for the name to be copied to
// @param len is the size of the name string
static int _cuda11_ntv_code_to_name(unsigned int EventCode, char *name, int len)
{
    SUBDBG( "Entering EventCode %d\n", EventCode );
    unsigned int index = EventCode;
    int dev = cuda11_AllEvents[index]->deviceNum;
    cuda_device_desc_t *mydevice;
    cuda_context_t *gctxt = global_cuda_context;
    mydevice = &gctxt->deviceArray[dev];

    NVPW_CUDA_MetricsContext_Create_Params *pMCCP = cuda11_getMetricsContextPtr(dev);

    int err  = cuda11_getMetricDetails(cuda11_AllEvents[index], 
                 mydevice->cuda11_chipName, pMCCP);

    if (err != PAPI_OK) {
        if (0) fprintf(stderr, "%s:%s:%i index=%d err=%d.\n", __FILE__, __func__, __LINE__, index, err);
        return(err);
    }

    if (cuda11_AllEvents != NULL && index < (unsigned int) cuda11_numEvents) {
        strncpy(name, cuda11_AllEvents[index]->papi_name, len);
    } else {
        return (PAPI_EINVAL);
    }
    // SUBDBG( "Exit: EventCode %d: Name %s\n", EventCode, name );
    return (PAPI_OK);
} // end _cuda11_ntv_code_to_name


// Takes a native event code and passes back the event description
// @param EventCode is the native event code
// @param descr is a pointer for the description to be copied to
// @param len is the size of the descr string
static int _cuda11_ntv_code_to_descr(unsigned int EventCode, char *desc, int len)
{
    SUBDBG( "Entering\n" );
    unsigned int index = EventCode;
    int dev = cuda11_AllEvents[index]->deviceNum;
    cuda_device_desc_t *mydevice;
    cuda_context_t *gctxt = global_cuda_context;
    mydevice = &gctxt->deviceArray[dev];

    NVPW_CUDA_MetricsContext_Create_Params *pMCCP = cuda11_getMetricsContextPtr(dev);

    int err  = cuda11_getMetricDetails(cuda11_AllEvents[index], 
                 mydevice->cuda11_chipName, pMCCP);

    if (err != PAPI_OK) {
        if (0) fprintf(stderr, "%s:%s:%i index=%d err=%d.\n", __FILE__, __func__, __LINE__, index, err);
        return(err);
    }

    if (cuda11_AllEvents != NULL && index < (unsigned int) cuda11_numEvents) {
        strncpy(desc, cuda11_AllEvents[index]->description, len);

    } else {
        return (PAPI_EINVAL);
    }
    return (PAPI_OK);
} // end _cuda11_ntv_code_to_descr

//-------------------------------------------------------------------------------------------------
// Change _cuda_vector functions to cuda11.
//-------------------------------------------------------------------------------------------------
static void _cuda11_cuda_vector(void)
{
    _cuda_vector.start = _cuda11_start;    /* ( hwd_context_t * ctx, hwd_control_state_t * ctrl ) */
    _cuda_vector.stop = _cuda11_stop;      /* ( hwd_context_t * ctx, hwd_control_state_t * ctrl ) */
    _cuda_vector.read = _cuda11_read;      /* ( hwd_context_t * ctx, hwd_control_state_t * ctrl, long_long ** events, int flags ) */
    _cuda_vector.reset = _cuda11_reset;    /* ( hwd_context_t * ctx, hwd_control_state_t * ctrl ) */
    _cuda_vector.cleanup_eventset = _cuda11_cleanup_eventset;      /* ( hwd_control_state_t * ctrl ) */

//  _cuda_vector.init_component  is unchanged.
    _cuda_vector.init_thread = _cuda11_init_thread;        /* ( hwd_context_t * ctx ) */
    _cuda_vector.init_control_state = _cuda11_init_control_state;  /* ( hwd_control_state_t * ctrl ) */
    _cuda_vector.update_control_state = _cuda11_update_control_state;      /* ( hwd_control_state_t * ptr, NativeInfo_t * native, int count, hwd_context_t * ctx ) */

    _cuda_vector.ctl = _cuda11_ctrl;       /* ( hwd_context_t * ctx, int code, _papi_int_option_t * option ) */
    _cuda_vector.set_domain = _cuda11_set_domain;  /* ( hwd_control_state_t * cntrl, int domain ) */
    _cuda_vector.ntv_enum_events = _cuda11_ntv_enum_events;        /* ( unsigned int *EventCode, int modifier ) */
    _cuda_vector.ntv_name_to_code = _cuda11_ntv_name_to_code;      /* ( unsigned char *name, int *code ) */
    _cuda_vector.ntv_code_to_name = _cuda11_ntv_code_to_name;      /* ( unsigned int EventCode, char *name, int len ) */
    _cuda_vector.ntv_code_to_descr = _cuda11_ntv_code_to_descr;    /* ( unsigned int EventCode, char *name, int len ) */
    _cuda_vector.shutdown_thread = _cuda11_shutdown_thread;        /* ( hwd_context_t * ctx ) */
    _cuda_vector.shutdown_component = _cuda11_shutdown_component;  /* ( void ) */
} // end _cuda11_cuda_vector 




<|MERGE_RESOLUTION|>--- conflicted
+++ resolved
@@ -1899,9 +1899,6 @@
 static int _cuda_init_component(int cidx)
 {
     SUBDBG("Entering with component idx: %d\n", cidx);
-<<<<<<< HEAD
-    int rv;
-=======
     _cuda_vector.cmp_info.CmpIdx = cidx;
 
     _cuda_vector.cmp_info.num_native_events = -1;
@@ -1931,7 +1928,7 @@
     if (_cuda_vector.cmp_info.initialized) goto cuda_init_private_exit;
 
     SUBDBG("Private init with component idx: %d\n", _cuda_vector.cmp_info.CmpIdx);
->>>>>>> 0bb8be90
+
     /* link in all the cuda libraries and resolve the symbols we need to use */
     if(_cuda_linkCudaLibraries() != PAPI_OK) {
         SUBDBG("Dynamic link of CUDA libraries failed, component will be disabled.\n");

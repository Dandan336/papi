KERNINC	= /usr/src/linux-2.4/include
PERFCTR	?= ./perfctr-2.4.5
PERFCTR_LIB_PATH = $(PERFCTR)/usr.lib
OPTFLAGS= -g -Wall -O3 -march=pentiumpro
TOPTFLAGS= -g -Wall -O0 -march=pentiumpro
#
# GNU G77 section
#
F77   = g77
FFLAGS        = -Dlinux
FOPTFLAGS= $(OPTFLAGS)
FTOPTFLAGS= $(TOPTFLAGS)
# #
# #  Portland Group PGF77 section
# #
# F77       = pgf77
# FFLAGS    = -Dlinux
# FOPTFLAGS = -O3 -tp p6
# FTOPTFLAGS= $(FOPTFLAGS)
# #
# #  Intel Corp. Fortran compiler
# #
# F77      = ifc
# FFLAGS   = -Dlinux
# LDFLAGS  = -lPEPCF90 -lIEPCF90 -lF90 -lintrins  # Intel portability library (getarg_
# FOPTFLAGS= -O3 -tpp6
# FTOPTFLAGS= $(FOPTFLAGS)

#
# DO NOT TOUCH BELOW HERE UNLESS YOU KNOW WHAT YOU ARE DOING
#

LIBRARY = libpapi.a
SHLIB   = libpapi.so
SUBSTR	= linux-perfctr
MSUBSTR	= linux-memory
MEMSUBSTR= linux
<<<<<<< HEAD
DESCR	= "Linux with PerfCtr patch for the AMD K7 and all Pentiums except P4"
=======
DESCR	= "Linux with PerfCtr 2.4.1 patch for all Pentiums and the AMD K7"
>>>>>>> 1d20ddd8
LIBS	= static shared
TARGETS = serial multiplex_and_pthreads 

CC	= gcc
CC_SHR  = $(CC) -shared -Xlinker "-soname" -Xlinker "libpapi.so" -Xlinker "-rpath" -Xlinker "$(DESTDIR)/lib"
CC_R	= $(CC) -pthread
CFLAGS  = -I$(PERFCTR)/usr.lib -I$(PERFCTR)/linux/include -I$(KERNINC) -I. -DPERFCTR20 -DPAPI_PERFCTR_INTR_SUPPORT
# Some nice flags to add to CFLAGS when debugging PAPI library itself
# -DDEBUG -DMPX_DEBUG -DMPX_DEBUG_TIMER
MISCOBJS= libperfctr.o
MISCHDRS= ia32_presets.h 
SHLIBDEPS = -L$(PERFCTR_LIB_PATH) -lperfctr

include Makefile.inc

libperfctr.o: $(PERFCTR)/usr.lib/libperfctr.o $(PERFCTR)/usr.lib/libperfctr.so
	cp $(PERFCTR)/usr.lib/libperfctr.o .

$(PERFCTR)/usr.lib/libperfctr.o:
	$(MAKE) -C $(PERFCTR)

lib $(PERFCTR)/usr.lib/libperfctr.so:
	$(MAKE) -C $(PERFCTR)/usr.lib libperfctr.so

native_clean:
	$(MAKE) -C $(PERFCTR) clean
	-$(MAKE) -C $(PERFCTR)/usr.lib -f Makefile.shared clean

native_install:
	-cp -p $(PERFCTR)/usr.lib/libperfctr.so $(DESTDIR)/lib
<<<<<<< HEAD
=======
	-cp -p $(PERFCTR)/usr.lib/event_codes.h $(DESTDIR)/include
>>>>>>> 1d20ddd8
	-cp -p $(PERFCTR)/usr.lib/libperfctr.h  $(DESTDIR)/include<|MERGE_RESOLUTION|>--- conflicted
+++ resolved
@@ -1,8 +1,39 @@
-KERNINC	= /usr/src/linux-2.4/include
+# For the most part you only need to edit
+# PERFCTR for the location of the perfctr 
+# directory, and if the kernal include is
+# located somewhere besides /usr/src/linux/include
+# -KSL
+
+# Below are the flags and location needed for Perfctr
+# Use this version if you are using perfctr-2.4.x
+# or using the perfctr that comes with PAPI
+KERNINC	= /usr/src/linux/include
 PERFCTR	?= ./perfctr-2.4.5
+PERF_FLAGS = -DPERFCTR20 -DPERFCTR24 -DPAPI_PERFCTR_INTR_SUPPORT
+
+#Uncomment below if you are using perfctr 2.3.x and
+#put the location of the perfctr directory
+#KERNINC = /usr/src/linux/include
+#PERFCTR = ./perfctr-2.3.12
+#PERF_FLAGS = -DPERFCTR20 -DPAPI_PERFCTR_INTR_SUPPORT 
+
+#Uncomment below if you are using perfctr 1.6.x 
+# and most likely through 2.3.x but this has not
+# been tested, ie it may work ;)
+# With this one you must use configure in the
+# directory before compiling
+#KERNINC = /usr/src/linux/include
+#PERFCTR = ./perfctr-1.6.1
+#PERF_FLAGS = -DPERFCTR16
+
+
+# This shouldn't need to be edited
 PERFCTR_LIB_PATH = $(PERFCTR)/usr.lib
-OPTFLAGS= -g -Wall -O3 -march=pentiumpro
-TOPTFLAGS= -g -Wall -O0 -march=pentiumpro
+
+#Option Flags 
+OPTFLAGS= -Wall -g -fomit-frame-pointer -mpentiumpro
+TOPTFLAGS= -g -Wall -O0 -mpentiumpro
+
 #
 # GNU G77 section
 #
@@ -22,7 +53,7 @@
 # #
 # F77      = ifc
 # FFLAGS   = -Dlinux
-# LDFLAGS  = -lPEPCF90 -lIEPCF90 -lF90 -lintrins  # Intel portability library (getarg_
+# LDFLAGS  = -lPEPCF90 -lIEPCF90 -lF90 -lintrins # Intel portability library (getarg_)
 # FOPTFLAGS= -O3 -tpp6
 # FTOPTFLAGS= $(FOPTFLAGS)
 
@@ -35,11 +66,7 @@
 SUBSTR	= linux-perfctr
 MSUBSTR	= linux-memory
 MEMSUBSTR= linux
-<<<<<<< HEAD
 DESCR	= "Linux with PerfCtr patch for the AMD K7 and all Pentiums except P4"
-=======
-DESCR	= "Linux with PerfCtr 2.4.1 patch for all Pentiums and the AMD K7"
->>>>>>> 1d20ddd8
 LIBS	= static shared
 TARGETS = serial multiplex_and_pthreads 
 
@@ -55,10 +82,13 @@
 
 include Makefile.inc
 
-libperfctr.o: $(PERFCTR)/usr.lib/libperfctr.o $(PERFCTR)/usr.lib/libperfctr.so
+x86-events.h: $(PERFCTR)/usr.lib/event_codes.h
+	cp $(PERFCTR)/usr.lib/event_codes.h $@
+
+libperfctr.o: $(PERFCTR)/usr.lib/libperfctr.o
 	cp $(PERFCTR)/usr.lib/libperfctr.o .
 
-$(PERFCTR)/usr.lib/libperfctr.o:
+$(PERFCTR)/usr.lib/event_codes.h $(PERFCTR)/usr.lib/libperfctr.o:
 	$(MAKE) -C $(PERFCTR)
 
 lib $(PERFCTR)/usr.lib/libperfctr.so:
@@ -70,8 +100,4 @@
 
 native_install:
 	-cp -p $(PERFCTR)/usr.lib/libperfctr.so $(DESTDIR)/lib
-<<<<<<< HEAD
-=======
-	-cp -p $(PERFCTR)/usr.lib/event_codes.h $(DESTDIR)/include
->>>>>>> 1d20ddd8
 	-cp -p $(PERFCTR)/usr.lib/libperfctr.h  $(DESTDIR)/include
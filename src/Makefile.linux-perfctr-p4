--- conflicted
+++ resolved
@@ -1,11 +1,7 @@
 KERNINC	= /usr/src/linux-2.4/include
 PERFCTR = ./perfctr-2.4.5
 PERFCTR_LIB_PATH = $(PERFCTR)/usr.lib
-<<<<<<< HEAD
-OPTFLAGS= -O -g -Wall -mpentiumpro -DDEBUG
-=======
 OPTFLAGS= -O3 -g -Wall -mpentiumpro
->>>>>>> 1d20ddd8
 TOPTFLAGS= -g -Wall -mpentiumpro -DNO_SIMULT_EVENTSETS -DPENTIUM4
 #
 # GNU G77 section

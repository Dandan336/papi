--- conflicted
+++ resolved
@@ -575,13 +575,7 @@
 void _papi_hwi_shutdown_global_internal( void );
 void _papi_hwi_dummy_handler( int EventSet, void *address, long long overflow_vector,
 			      void *context );
-<<<<<<< HEAD
-int _papi_hwi_bipartite_alloc( hwd_reg_alloc_t * event_list, int count, int cidx );
 int _papi_hwi_get_preset_event_info( int EventCode, PAPI_event_info_t * info );
-=======
-int _papi_hwi_get_event_info( int EventCode, PAPI_event_info_t * info );
->>>>>>> 1a146bdf
 int _papi_hwi_derived_type( char *tmp, int *code );
 
-
 #endif /* PAPI_INTERNAL_H */